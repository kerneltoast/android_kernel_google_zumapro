--- conflicted
+++ resolved
@@ -89,7 +89,6 @@
 			struct dccg *dccg,
 			int hpo_se_inst,
 			enum phyd32clk_clock_source phyd32clk);
-<<<<<<< HEAD
 
 	void (*disable_symclk32_se)(
 			struct dccg *dccg,
@@ -100,18 +99,6 @@
 			int hpo_le_inst,
 			enum phyd32clk_clock_source phyd32clk);
 
-=======
-
-	void (*disable_symclk32_se)(
-			struct dccg *dccg,
-			int hpo_se_inst);
-
-	void (*enable_symclk32_le)(
-			struct dccg *dccg,
-			int hpo_le_inst,
-			enum phyd32clk_clock_source phyd32clk);
-
->>>>>>> 56d33754
 	void (*disable_symclk32_le)(
 			struct dccg *dccg,
 			int hpo_le_inst);
