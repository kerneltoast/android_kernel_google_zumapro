/*
 * Copyright © 2006-2007 Intel Corporation
 *
 * Permission is hereby granted, free of charge, to any person obtaining a
 * copy of this software and associated documentation files (the "Software"),
 * to deal in the Software without restriction, including without limitation
 * the rights to use, copy, modify, merge, publish, distribute, sublicense,
 * and/or sell copies of the Software, and to permit persons to whom the
 * Software is furnished to do so, subject to the following conditions:
 *
 * The above copyright notice and this permission notice (including the next
 * paragraph) shall be included in all copies or substantial portions of the
 * Software.
 *
 * THE SOFTWARE IS PROVIDED "AS IS", WITHOUT WARRANTY OF ANY KIND, EXPRESS OR
 * IMPLIED, INCLUDING BUT NOT LIMITED TO THE WARRANTIES OF MERCHANTABILITY,
 * FITNESS FOR A PARTICULAR PURPOSE AND NONINFRINGEMENT.  IN NO EVENT SHALL
 * THE AUTHORS OR COPYRIGHT HOLDERS BE LIABLE FOR ANY CLAIM, DAMAGES OR OTHER
 * LIABILITY, WHETHER IN AN ACTION OF CONTRACT, TORT OR OTHERWISE, ARISING
 * FROM, OUT OF OR IN CONNECTION WITH THE SOFTWARE OR THE USE OR OTHER
 * DEALINGS IN THE SOFTWARE.
 *
 * Authors:
 *	Eric Anholt <eric@anholt.net>
 */

#include <linux/module.h>
#include <linux/input.h>
#include <linux/i2c.h>
#include <linux/kernel.h>
#include <linux/slab.h>
#include <linux/vgaarb.h>
#include "drmP.h"
#include "intel_drv.h"
#include "i915_drm.h"
#include "i915_drv.h"
#include "i915_trace.h"
#include "drm_dp_helper.h"

#include "drm_crtc_helper.h"

#define HAS_eDP (intel_pipe_has_type(crtc, INTEL_OUTPUT_EDP))

bool intel_pipe_has_type (struct drm_crtc *crtc, int type);
static void intel_update_watermarks(struct drm_device *dev);
static void intel_increase_pllclock(struct drm_crtc *crtc);
static void intel_crtc_update_cursor(struct drm_crtc *crtc, bool on);

typedef struct {
    /* given values */
    int n;
    int m1, m2;
    int p1, p2;
    /* derived values */
    int	dot;
    int	vco;
    int	m;
    int	p;
} intel_clock_t;

typedef struct {
    int	min, max;
} intel_range_t;

typedef struct {
    int	dot_limit;
    int	p2_slow, p2_fast;
} intel_p2_t;

#define INTEL_P2_NUM		      2
typedef struct intel_limit intel_limit_t;
struct intel_limit {
    intel_range_t   dot, vco, n, m, m1, m2, p, p1;
    intel_p2_t	    p2;
    bool (* find_pll)(const intel_limit_t *, struct drm_crtc *,
		      int, int, intel_clock_t *);
};

/* FDI */
#define IRONLAKE_FDI_FREQ		2700000 /* in kHz for mode->clock */

static bool
intel_find_best_PLL(const intel_limit_t *limit, struct drm_crtc *crtc,
		    int target, int refclk, intel_clock_t *best_clock);
static bool
intel_g4x_find_best_PLL(const intel_limit_t *limit, struct drm_crtc *crtc,
			int target, int refclk, intel_clock_t *best_clock);

static bool
intel_find_pll_g4x_dp(const intel_limit_t *, struct drm_crtc *crtc,
		      int target, int refclk, intel_clock_t *best_clock);
static bool
intel_find_pll_ironlake_dp(const intel_limit_t *, struct drm_crtc *crtc,
			   int target, int refclk, intel_clock_t *best_clock);

static inline u32 /* units of 100MHz */
intel_fdi_link_freq(struct drm_device *dev)
{
	if (IS_GEN5(dev)) {
		struct drm_i915_private *dev_priv = dev->dev_private;
		return (I915_READ(FDI_PLL_BIOS_0) & FDI_PLL_FB_CLOCK_MASK) + 2;
	} else
		return 27;
}

static const intel_limit_t intel_limits_i8xx_dvo = {
        .dot = { .min = 25000, .max = 350000 },
        .vco = { .min = 930000, .max = 1400000 },
        .n = { .min = 3, .max = 16 },
        .m = { .min = 96, .max = 140 },
        .m1 = { .min = 18, .max = 26 },
        .m2 = { .min = 6, .max = 16 },
        .p = { .min = 4, .max = 128 },
        .p1 = { .min = 2, .max = 33 },
	.p2 = { .dot_limit = 165000,
		.p2_slow = 4, .p2_fast = 2 },
	.find_pll = intel_find_best_PLL,
};

static const intel_limit_t intel_limits_i8xx_lvds = {
        .dot = { .min = 25000, .max = 350000 },
        .vco = { .min = 930000, .max = 1400000 },
        .n = { .min = 3, .max = 16 },
        .m = { .min = 96, .max = 140 },
        .m1 = { .min = 18, .max = 26 },
        .m2 = { .min = 6, .max = 16 },
        .p = { .min = 4, .max = 128 },
        .p1 = { .min = 1, .max = 6 },
	.p2 = { .dot_limit = 165000,
		.p2_slow = 14, .p2_fast = 7 },
	.find_pll = intel_find_best_PLL,
};

static const intel_limit_t intel_limits_i9xx_sdvo = {
        .dot = { .min = 20000, .max = 400000 },
        .vco = { .min = 1400000, .max = 2800000 },
        .n = { .min = 1, .max = 6 },
        .m = { .min = 70, .max = 120 },
        .m1 = { .min = 10, .max = 22 },
        .m2 = { .min = 5, .max = 9 },
        .p = { .min = 5, .max = 80 },
        .p1 = { .min = 1, .max = 8 },
	.p2 = { .dot_limit = 200000,
		.p2_slow = 10, .p2_fast = 5 },
	.find_pll = intel_find_best_PLL,
};

static const intel_limit_t intel_limits_i9xx_lvds = {
        .dot = { .min = 20000, .max = 400000 },
        .vco = { .min = 1400000, .max = 2800000 },
        .n = { .min = 1, .max = 6 },
        .m = { .min = 70, .max = 120 },
        .m1 = { .min = 10, .max = 22 },
        .m2 = { .min = 5, .max = 9 },
        .p = { .min = 7, .max = 98 },
        .p1 = { .min = 1, .max = 8 },
	.p2 = { .dot_limit = 112000,
		.p2_slow = 14, .p2_fast = 7 },
	.find_pll = intel_find_best_PLL,
};


static const intel_limit_t intel_limits_g4x_sdvo = {
	.dot = { .min = 25000, .max = 270000 },
	.vco = { .min = 1750000, .max = 3500000},
	.n = { .min = 1, .max = 4 },
	.m = { .min = 104, .max = 138 },
	.m1 = { .min = 17, .max = 23 },
	.m2 = { .min = 5, .max = 11 },
	.p = { .min = 10, .max = 30 },
	.p1 = { .min = 1, .max = 3},
	.p2 = { .dot_limit = 270000,
		.p2_slow = 10,
		.p2_fast = 10
	},
	.find_pll = intel_g4x_find_best_PLL,
};

static const intel_limit_t intel_limits_g4x_hdmi = {
	.dot = { .min = 22000, .max = 400000 },
	.vco = { .min = 1750000, .max = 3500000},
	.n = { .min = 1, .max = 4 },
	.m = { .min = 104, .max = 138 },
	.m1 = { .min = 16, .max = 23 },
	.m2 = { .min = 5, .max = 11 },
	.p = { .min = 5, .max = 80 },
	.p1 = { .min = 1, .max = 8},
	.p2 = { .dot_limit = 165000,
		.p2_slow = 10, .p2_fast = 5 },
	.find_pll = intel_g4x_find_best_PLL,
};

static const intel_limit_t intel_limits_g4x_single_channel_lvds = {
	.dot = { .min = 20000, .max = 115000 },
	.vco = { .min = 1750000, .max = 3500000 },
	.n = { .min = 1, .max = 3 },
	.m = { .min = 104, .max = 138 },
	.m1 = { .min = 17, .max = 23 },
	.m2 = { .min = 5, .max = 11 },
	.p = { .min = 28, .max = 112 },
	.p1 = { .min = 2, .max = 8 },
	.p2 = { .dot_limit = 0,
		.p2_slow = 14, .p2_fast = 14
	},
	.find_pll = intel_g4x_find_best_PLL,
};

static const intel_limit_t intel_limits_g4x_dual_channel_lvds = {
	.dot = { .min = 80000, .max = 224000 },
	.vco = { .min = 1750000, .max = 3500000 },
	.n = { .min = 1, .max = 3 },
	.m = { .min = 104, .max = 138 },
	.m1 = { .min = 17, .max = 23 },
	.m2 = { .min = 5, .max = 11 },
	.p = { .min = 14, .max = 42 },
	.p1 = { .min = 2, .max = 6 },
	.p2 = { .dot_limit = 0,
		.p2_slow = 7, .p2_fast = 7
	},
	.find_pll = intel_g4x_find_best_PLL,
};

static const intel_limit_t intel_limits_g4x_display_port = {
        .dot = { .min = 161670, .max = 227000 },
        .vco = { .min = 1750000, .max = 3500000},
        .n = { .min = 1, .max = 2 },
        .m = { .min = 97, .max = 108 },
        .m1 = { .min = 0x10, .max = 0x12 },
        .m2 = { .min = 0x05, .max = 0x06 },
        .p = { .min = 10, .max = 20 },
        .p1 = { .min = 1, .max = 2},
        .p2 = { .dot_limit = 0,
		.p2_slow = 10, .p2_fast = 10 },
        .find_pll = intel_find_pll_g4x_dp,
};

static const intel_limit_t intel_limits_pineview_sdvo = {
        .dot = { .min = 20000, .max = 400000},
        .vco = { .min = 1700000, .max = 3500000 },
	/* Pineview's Ncounter is a ring counter */
        .n = { .min = 3, .max = 6 },
        .m = { .min = 2, .max = 256 },
	/* Pineview only has one combined m divider, which we treat as m2. */
        .m1 = { .min = 0, .max = 0 },
        .m2 = { .min = 0, .max = 254 },
        .p = { .min = 5, .max = 80 },
        .p1 = { .min = 1, .max = 8 },
	.p2 = { .dot_limit = 200000,
		.p2_slow = 10, .p2_fast = 5 },
	.find_pll = intel_find_best_PLL,
};

static const intel_limit_t intel_limits_pineview_lvds = {
        .dot = { .min = 20000, .max = 400000 },
        .vco = { .min = 1700000, .max = 3500000 },
        .n = { .min = 3, .max = 6 },
        .m = { .min = 2, .max = 256 },
        .m1 = { .min = 0, .max = 0 },
        .m2 = { .min = 0, .max = 254 },
        .p = { .min = 7, .max = 112 },
        .p1 = { .min = 1, .max = 8 },
	.p2 = { .dot_limit = 112000,
		.p2_slow = 14, .p2_fast = 14 },
	.find_pll = intel_find_best_PLL,
};

/* Ironlake / Sandybridge
 *
 * We calculate clock using (register_value + 2) for N/M1/M2, so here
 * the range value for them is (actual_value - 2).
 */
static const intel_limit_t intel_limits_ironlake_dac = {
	.dot = { .min = 25000, .max = 350000 },
	.vco = { .min = 1760000, .max = 3510000 },
	.n = { .min = 1, .max = 5 },
	.m = { .min = 79, .max = 127 },
	.m1 = { .min = 12, .max = 22 },
	.m2 = { .min = 5, .max = 9 },
	.p = { .min = 5, .max = 80 },
	.p1 = { .min = 1, .max = 8 },
	.p2 = { .dot_limit = 225000,
		.p2_slow = 10, .p2_fast = 5 },
	.find_pll = intel_g4x_find_best_PLL,
};

static const intel_limit_t intel_limits_ironlake_single_lvds = {
	.dot = { .min = 25000, .max = 350000 },
	.vco = { .min = 1760000, .max = 3510000 },
	.n = { .min = 1, .max = 3 },
	.m = { .min = 79, .max = 118 },
	.m1 = { .min = 12, .max = 22 },
	.m2 = { .min = 5, .max = 9 },
	.p = { .min = 28, .max = 112 },
	.p1 = { .min = 2, .max = 8 },
	.p2 = { .dot_limit = 225000,
		.p2_slow = 14, .p2_fast = 14 },
	.find_pll = intel_g4x_find_best_PLL,
};

static const intel_limit_t intel_limits_ironlake_dual_lvds = {
	.dot = { .min = 25000, .max = 350000 },
	.vco = { .min = 1760000, .max = 3510000 },
	.n = { .min = 1, .max = 3 },
	.m = { .min = 79, .max = 127 },
	.m1 = { .min = 12, .max = 22 },
	.m2 = { .min = 5, .max = 9 },
	.p = { .min = 14, .max = 56 },
	.p1 = { .min = 2, .max = 8 },
	.p2 = { .dot_limit = 225000,
		.p2_slow = 7, .p2_fast = 7 },
	.find_pll = intel_g4x_find_best_PLL,
};

/* LVDS 100mhz refclk limits. */
static const intel_limit_t intel_limits_ironlake_single_lvds_100m = {
	.dot = { .min = 25000, .max = 350000 },
	.vco = { .min = 1760000, .max = 3510000 },
	.n = { .min = 1, .max = 2 },
	.m = { .min = 79, .max = 126 },
	.m1 = { .min = 12, .max = 22 },
	.m2 = { .min = 5, .max = 9 },
	.p = { .min = 28, .max = 112 },
	.p1 = { .min = 2,.max = 8 },
	.p2 = { .dot_limit = 225000,
		.p2_slow = 14, .p2_fast = 14 },
	.find_pll = intel_g4x_find_best_PLL,
};

static const intel_limit_t intel_limits_ironlake_dual_lvds_100m = {
	.dot = { .min = 25000, .max = 350000 },
	.vco = { .min = 1760000, .max = 3510000 },
	.n = { .min = 1, .max = 3 },
	.m = { .min = 79, .max = 126 },
	.m1 = { .min = 12, .max = 22 },
	.m2 = { .min = 5, .max = 9 },
	.p = { .min = 14, .max = 42 },
	.p1 = { .min = 2,.max = 6 },
	.p2 = { .dot_limit = 225000,
		.p2_slow = 7, .p2_fast = 7 },
	.find_pll = intel_g4x_find_best_PLL,
};

static const intel_limit_t intel_limits_ironlake_display_port = {
        .dot = { .min = 25000, .max = 350000 },
        .vco = { .min = 1760000, .max = 3510000},
        .n = { .min = 1, .max = 2 },
        .m = { .min = 81, .max = 90 },
        .m1 = { .min = 12, .max = 22 },
        .m2 = { .min = 5, .max = 9 },
        .p = { .min = 10, .max = 20 },
        .p1 = { .min = 1, .max = 2},
        .p2 = { .dot_limit = 0,
		.p2_slow = 10, .p2_fast = 10 },
        .find_pll = intel_find_pll_ironlake_dp,
};

static const intel_limit_t *intel_ironlake_limit(struct drm_crtc *crtc,
						int refclk)
{
	struct drm_device *dev = crtc->dev;
	struct drm_i915_private *dev_priv = dev->dev_private;
	const intel_limit_t *limit;

	if (intel_pipe_has_type(crtc, INTEL_OUTPUT_LVDS)) {
		if ((I915_READ(PCH_LVDS) & LVDS_CLKB_POWER_MASK) ==
		    LVDS_CLKB_POWER_UP) {
			/* LVDS dual channel */
			if (refclk == 100000)
				limit = &intel_limits_ironlake_dual_lvds_100m;
			else
				limit = &intel_limits_ironlake_dual_lvds;
		} else {
			if (refclk == 100000)
				limit = &intel_limits_ironlake_single_lvds_100m;
			else
				limit = &intel_limits_ironlake_single_lvds;
		}
	} else if (intel_pipe_has_type(crtc, INTEL_OUTPUT_DISPLAYPORT) ||
			HAS_eDP)
		limit = &intel_limits_ironlake_display_port;
	else
		limit = &intel_limits_ironlake_dac;

	return limit;
}

static const intel_limit_t *intel_g4x_limit(struct drm_crtc *crtc)
{
	struct drm_device *dev = crtc->dev;
	struct drm_i915_private *dev_priv = dev->dev_private;
	const intel_limit_t *limit;

	if (intel_pipe_has_type(crtc, INTEL_OUTPUT_LVDS)) {
		if ((I915_READ(LVDS) & LVDS_CLKB_POWER_MASK) ==
		    LVDS_CLKB_POWER_UP)
			/* LVDS with dual channel */
			limit = &intel_limits_g4x_dual_channel_lvds;
		else
			/* LVDS with dual channel */
			limit = &intel_limits_g4x_single_channel_lvds;
	} else if (intel_pipe_has_type(crtc, INTEL_OUTPUT_HDMI) ||
		   intel_pipe_has_type(crtc, INTEL_OUTPUT_ANALOG)) {
		limit = &intel_limits_g4x_hdmi;
	} else if (intel_pipe_has_type(crtc, INTEL_OUTPUT_SDVO)) {
		limit = &intel_limits_g4x_sdvo;
	} else if (intel_pipe_has_type (crtc, INTEL_OUTPUT_DISPLAYPORT)) {
		limit = &intel_limits_g4x_display_port;
	} else /* The option is for other outputs */
		limit = &intel_limits_i9xx_sdvo;

	return limit;
}

static const intel_limit_t *intel_limit(struct drm_crtc *crtc, int refclk)
{
	struct drm_device *dev = crtc->dev;
	const intel_limit_t *limit;

	if (HAS_PCH_SPLIT(dev))
		limit = intel_ironlake_limit(crtc, refclk);
	else if (IS_G4X(dev)) {
		limit = intel_g4x_limit(crtc);
	} else if (IS_PINEVIEW(dev)) {
		if (intel_pipe_has_type(crtc, INTEL_OUTPUT_LVDS))
			limit = &intel_limits_pineview_lvds;
		else
			limit = &intel_limits_pineview_sdvo;
	} else if (!IS_GEN2(dev)) {
		if (intel_pipe_has_type(crtc, INTEL_OUTPUT_LVDS))
			limit = &intel_limits_i9xx_lvds;
		else
			limit = &intel_limits_i9xx_sdvo;
	} else {
		if (intel_pipe_has_type(crtc, INTEL_OUTPUT_LVDS))
			limit = &intel_limits_i8xx_lvds;
		else
			limit = &intel_limits_i8xx_dvo;
	}
	return limit;
}

/* m1 is reserved as 0 in Pineview, n is a ring counter */
static void pineview_clock(int refclk, intel_clock_t *clock)
{
	clock->m = clock->m2 + 2;
	clock->p = clock->p1 * clock->p2;
	clock->vco = refclk * clock->m / clock->n;
	clock->dot = clock->vco / clock->p;
}

static void intel_clock(struct drm_device *dev, int refclk, intel_clock_t *clock)
{
	if (IS_PINEVIEW(dev)) {
		pineview_clock(refclk, clock);
		return;
	}
	clock->m = 5 * (clock->m1 + 2) + (clock->m2 + 2);
	clock->p = clock->p1 * clock->p2;
	clock->vco = refclk * clock->m / (clock->n + 2);
	clock->dot = clock->vco / clock->p;
}

/**
 * Returns whether any output on the specified pipe is of the specified type
 */
bool intel_pipe_has_type(struct drm_crtc *crtc, int type)
{
	struct drm_device *dev = crtc->dev;
	struct drm_mode_config *mode_config = &dev->mode_config;
	struct intel_encoder *encoder;

	list_for_each_entry(encoder, &mode_config->encoder_list, base.head)
		if (encoder->base.crtc == crtc && encoder->type == type)
			return true;

	return false;
}

#define INTELPllInvalid(s)   do { /* DRM_DEBUG(s); */ return false; } while (0)
/**
 * Returns whether the given set of divisors are valid for a given refclk with
 * the given connectors.
 */

static bool intel_PLL_is_valid(struct drm_device *dev,
			       const intel_limit_t *limit,
			       const intel_clock_t *clock)
{
	if (clock->p1  < limit->p1.min  || limit->p1.max  < clock->p1)
		INTELPllInvalid ("p1 out of range\n");
	if (clock->p   < limit->p.min   || limit->p.max   < clock->p)
		INTELPllInvalid ("p out of range\n");
	if (clock->m2  < limit->m2.min  || limit->m2.max  < clock->m2)
		INTELPllInvalid ("m2 out of range\n");
	if (clock->m1  < limit->m1.min  || limit->m1.max  < clock->m1)
		INTELPllInvalid ("m1 out of range\n");
	if (clock->m1 <= clock->m2 && !IS_PINEVIEW(dev))
		INTELPllInvalid ("m1 <= m2\n");
	if (clock->m   < limit->m.min   || limit->m.max   < clock->m)
		INTELPllInvalid ("m out of range\n");
	if (clock->n   < limit->n.min   || limit->n.max   < clock->n)
		INTELPllInvalid ("n out of range\n");
	if (clock->vco < limit->vco.min || limit->vco.max < clock->vco)
		INTELPllInvalid ("vco out of range\n");
	/* XXX: We may need to be checking "Dot clock" depending on the multiplier,
	 * connector, etc., rather than just a single range.
	 */
	if (clock->dot < limit->dot.min || limit->dot.max < clock->dot)
		INTELPllInvalid ("dot out of range\n");

	return true;
}

static bool
intel_find_best_PLL(const intel_limit_t *limit, struct drm_crtc *crtc,
		    int target, int refclk, intel_clock_t *best_clock)

{
	struct drm_device *dev = crtc->dev;
	struct drm_i915_private *dev_priv = dev->dev_private;
	intel_clock_t clock;
	int err = target;

	if (intel_pipe_has_type(crtc, INTEL_OUTPUT_LVDS) &&
	    (I915_READ(LVDS)) != 0) {
		/*
		 * For LVDS, if the panel is on, just rely on its current
		 * settings for dual-channel.  We haven't figured out how to
		 * reliably set up different single/dual channel state, if we
		 * even can.
		 */
		if ((I915_READ(LVDS) & LVDS_CLKB_POWER_MASK) ==
		    LVDS_CLKB_POWER_UP)
			clock.p2 = limit->p2.p2_fast;
		else
			clock.p2 = limit->p2.p2_slow;
	} else {
		if (target < limit->p2.dot_limit)
			clock.p2 = limit->p2.p2_slow;
		else
			clock.p2 = limit->p2.p2_fast;
	}

	memset (best_clock, 0, sizeof (*best_clock));

	for (clock.m1 = limit->m1.min; clock.m1 <= limit->m1.max;
	     clock.m1++) {
		for (clock.m2 = limit->m2.min;
		     clock.m2 <= limit->m2.max; clock.m2++) {
			/* m1 is always 0 in Pineview */
			if (clock.m2 >= clock.m1 && !IS_PINEVIEW(dev))
				break;
			for (clock.n = limit->n.min;
			     clock.n <= limit->n.max; clock.n++) {
				for (clock.p1 = limit->p1.min;
					clock.p1 <= limit->p1.max; clock.p1++) {
					int this_err;

					intel_clock(dev, refclk, &clock);
					if (!intel_PLL_is_valid(dev, limit,
								&clock))
						continue;

					this_err = abs(clock.dot - target);
					if (this_err < err) {
						*best_clock = clock;
						err = this_err;
					}
				}
			}
		}
	}

	return (err != target);
}

static bool
intel_g4x_find_best_PLL(const intel_limit_t *limit, struct drm_crtc *crtc,
			int target, int refclk, intel_clock_t *best_clock)
{
	struct drm_device *dev = crtc->dev;
	struct drm_i915_private *dev_priv = dev->dev_private;
	intel_clock_t clock;
	int max_n;
	bool found;
	/* approximately equals target * 0.00585 */
	int err_most = (target >> 8) + (target >> 9);
	found = false;

	if (intel_pipe_has_type(crtc, INTEL_OUTPUT_LVDS)) {
		int lvds_reg;

		if (HAS_PCH_SPLIT(dev))
			lvds_reg = PCH_LVDS;
		else
			lvds_reg = LVDS;
		if ((I915_READ(lvds_reg) & LVDS_CLKB_POWER_MASK) ==
		    LVDS_CLKB_POWER_UP)
			clock.p2 = limit->p2.p2_fast;
		else
			clock.p2 = limit->p2.p2_slow;
	} else {
		if (target < limit->p2.dot_limit)
			clock.p2 = limit->p2.p2_slow;
		else
			clock.p2 = limit->p2.p2_fast;
	}

	memset(best_clock, 0, sizeof(*best_clock));
	max_n = limit->n.max;
	/* based on hardware requirement, prefer smaller n to precision */
	for (clock.n = limit->n.min; clock.n <= max_n; clock.n++) {
		/* based on hardware requirement, prefere larger m1,m2 */
		for (clock.m1 = limit->m1.max;
		     clock.m1 >= limit->m1.min; clock.m1--) {
			for (clock.m2 = limit->m2.max;
			     clock.m2 >= limit->m2.min; clock.m2--) {
				for (clock.p1 = limit->p1.max;
				     clock.p1 >= limit->p1.min; clock.p1--) {
					int this_err;

					intel_clock(dev, refclk, &clock);
					if (!intel_PLL_is_valid(dev, limit,
								&clock))
						continue;

					this_err = abs(clock.dot - target);
					if (this_err < err_most) {
						*best_clock = clock;
						err_most = this_err;
						max_n = clock.n;
						found = true;
					}
				}
			}
		}
	}
	return found;
}

static bool
intel_find_pll_ironlake_dp(const intel_limit_t *limit, struct drm_crtc *crtc,
			   int target, int refclk, intel_clock_t *best_clock)
{
	struct drm_device *dev = crtc->dev;
	intel_clock_t clock;

	if (target < 200000) {
		clock.n = 1;
		clock.p1 = 2;
		clock.p2 = 10;
		clock.m1 = 12;
		clock.m2 = 9;
	} else {
		clock.n = 2;
		clock.p1 = 1;
		clock.p2 = 10;
		clock.m1 = 14;
		clock.m2 = 8;
	}
	intel_clock(dev, refclk, &clock);
	memcpy(best_clock, &clock, sizeof(intel_clock_t));
	return true;
}

/* DisplayPort has only two frequencies, 162MHz and 270MHz */
static bool
intel_find_pll_g4x_dp(const intel_limit_t *limit, struct drm_crtc *crtc,
		      int target, int refclk, intel_clock_t *best_clock)
{
	intel_clock_t clock;
	if (target < 200000) {
		clock.p1 = 2;
		clock.p2 = 10;
		clock.n = 2;
		clock.m1 = 23;
		clock.m2 = 8;
	} else {
		clock.p1 = 1;
		clock.p2 = 10;
		clock.n = 1;
		clock.m1 = 14;
		clock.m2 = 2;
	}
	clock.m = 5 * (clock.m1 + 2) + (clock.m2 + 2);
	clock.p = (clock.p1 * clock.p2);
	clock.dot = 96000 * clock.m / (clock.n + 2) / clock.p;
	clock.vco = 0;
	memcpy(best_clock, &clock, sizeof(intel_clock_t));
	return true;
}

/**
 * intel_wait_for_vblank - wait for vblank on a given pipe
 * @dev: drm device
 * @pipe: pipe to wait for
 *
 * Wait for vblank to occur on a given pipe.  Needed for various bits of
 * mode setting code.
 */
void intel_wait_for_vblank(struct drm_device *dev, int pipe)
{
	struct drm_i915_private *dev_priv = dev->dev_private;
	int pipestat_reg = PIPESTAT(pipe);

	/* Clear existing vblank status. Note this will clear any other
	 * sticky status fields as well.
	 *
	 * This races with i915_driver_irq_handler() with the result
	 * that either function could miss a vblank event.  Here it is not
	 * fatal, as we will either wait upon the next vblank interrupt or
	 * timeout.  Generally speaking intel_wait_for_vblank() is only
	 * called during modeset at which time the GPU should be idle and
	 * should *not* be performing page flips and thus not waiting on
	 * vblanks...
	 * Currently, the result of us stealing a vblank from the irq
	 * handler is that a single frame will be skipped during swapbuffers.
	 */
	I915_WRITE(pipestat_reg,
		   I915_READ(pipestat_reg) | PIPE_VBLANK_INTERRUPT_STATUS);

	/* Wait for vblank interrupt bit to set */
	if (wait_for(I915_READ(pipestat_reg) &
		     PIPE_VBLANK_INTERRUPT_STATUS,
		     50))
		DRM_DEBUG_KMS("vblank wait timed out\n");
}

/*
 * intel_wait_for_pipe_off - wait for pipe to turn off
 * @dev: drm device
 * @pipe: pipe to wait for
 *
 * After disabling a pipe, we can't wait for vblank in the usual way,
 * spinning on the vblank interrupt status bit, since we won't actually
 * see an interrupt when the pipe is disabled.
 *
 * On Gen4 and above:
 *   wait for the pipe register state bit to turn off
 *
 * Otherwise:
 *   wait for the display line value to settle (it usually
 *   ends up stopping at the start of the next frame).
 *
 */
void intel_wait_for_pipe_off(struct drm_device *dev, int pipe)
{
	struct drm_i915_private *dev_priv = dev->dev_private;

	if (INTEL_INFO(dev)->gen >= 4) {
		int reg = PIPECONF(pipe);

		/* Wait for the Pipe State to go off */
		if (wait_for((I915_READ(reg) & I965_PIPECONF_ACTIVE) == 0,
			     100))
			DRM_DEBUG_KMS("pipe_off wait timed out\n");
	} else {
		u32 last_line;
		int reg = PIPEDSL(pipe);
		unsigned long timeout = jiffies + msecs_to_jiffies(100);

		/* Wait for the display line to settle */
		do {
			last_line = I915_READ(reg) & DSL_LINEMASK;
			mdelay(5);
		} while (((I915_READ(reg) & DSL_LINEMASK) != last_line) &&
			 time_after(timeout, jiffies));
		if (time_after(jiffies, timeout))
			DRM_DEBUG_KMS("pipe_off wait timed out\n");
	}
}

static const char *state_string(bool enabled)
{
	return enabled ? "on" : "off";
}

/* Only for pre-ILK configs */
static void assert_pll(struct drm_i915_private *dev_priv,
		       enum pipe pipe, bool state)
{
	int reg;
	u32 val;
	bool cur_state;

	reg = DPLL(pipe);
	val = I915_READ(reg);
	cur_state = !!(val & DPLL_VCO_ENABLE);
	WARN(cur_state != state,
	     "PLL state assertion failure (expected %s, current %s)\n",
	     state_string(state), state_string(cur_state));
}
#define assert_pll_enabled(d, p) assert_pll(d, p, true)
#define assert_pll_disabled(d, p) assert_pll(d, p, false)

/* For ILK+ */
static void assert_pch_pll(struct drm_i915_private *dev_priv,
			   enum pipe pipe, bool state)
{
	int reg;
	u32 val;
	bool cur_state;

	reg = PCH_DPLL(pipe);
	val = I915_READ(reg);
	cur_state = !!(val & DPLL_VCO_ENABLE);
	WARN(cur_state != state,
	     "PCH PLL state assertion failure (expected %s, current %s)\n",
	     state_string(state), state_string(cur_state));
}
#define assert_pch_pll_enabled(d, p) assert_pch_pll(d, p, true)
#define assert_pch_pll_disabled(d, p) assert_pch_pll(d, p, false)

static void assert_fdi_tx(struct drm_i915_private *dev_priv,
			  enum pipe pipe, bool state)
{
	int reg;
	u32 val;
	bool cur_state;

	reg = FDI_TX_CTL(pipe);
	val = I915_READ(reg);
	cur_state = !!(val & FDI_TX_ENABLE);
	WARN(cur_state != state,
	     "FDI TX state assertion failure (expected %s, current %s)\n",
	     state_string(state), state_string(cur_state));
}
#define assert_fdi_tx_enabled(d, p) assert_fdi_tx(d, p, true)
#define assert_fdi_tx_disabled(d, p) assert_fdi_tx(d, p, false)

static void assert_fdi_rx(struct drm_i915_private *dev_priv,
			  enum pipe pipe, bool state)
{
	int reg;
	u32 val;
	bool cur_state;

	reg = FDI_RX_CTL(pipe);
	val = I915_READ(reg);
	cur_state = !!(val & FDI_RX_ENABLE);
	WARN(cur_state != state,
	     "FDI RX state assertion failure (expected %s, current %s)\n",
	     state_string(state), state_string(cur_state));
}
#define assert_fdi_rx_enabled(d, p) assert_fdi_rx(d, p, true)
#define assert_fdi_rx_disabled(d, p) assert_fdi_rx(d, p, false)

static void assert_fdi_tx_pll_enabled(struct drm_i915_private *dev_priv,
				      enum pipe pipe)
{
	int reg;
	u32 val;

	/* ILK FDI PLL is always enabled */
	if (dev_priv->info->gen == 5)
		return;

	reg = FDI_TX_CTL(pipe);
	val = I915_READ(reg);
	WARN(!(val & FDI_TX_PLL_ENABLE), "FDI TX PLL assertion failure, should be active but is disabled\n");
}

static void assert_fdi_rx_pll_enabled(struct drm_i915_private *dev_priv,
				      enum pipe pipe)
{
	int reg;
	u32 val;

	reg = FDI_RX_CTL(pipe);
	val = I915_READ(reg);
	WARN(!(val & FDI_RX_PLL_ENABLE), "FDI RX PLL assertion failure, should be active but is disabled\n");
}

static void assert_panel_unlocked(struct drm_i915_private *dev_priv,
				  enum pipe pipe)
{
	int pp_reg, lvds_reg;
	u32 val;
	enum pipe panel_pipe = PIPE_A;
	bool locked = locked;

	if (HAS_PCH_SPLIT(dev_priv->dev)) {
		pp_reg = PCH_PP_CONTROL;
		lvds_reg = PCH_LVDS;
	} else {
		pp_reg = PP_CONTROL;
		lvds_reg = LVDS;
	}

	val = I915_READ(pp_reg);
	if (!(val & PANEL_POWER_ON) ||
	    ((val & PANEL_UNLOCK_REGS) == PANEL_UNLOCK_REGS))
		locked = false;

	if (I915_READ(lvds_reg) & LVDS_PIPEB_SELECT)
		panel_pipe = PIPE_B;

	WARN(panel_pipe == pipe && locked,
	     "panel assertion failure, pipe %c regs locked\n",
	     pipe_name(pipe));
}

static void assert_pipe(struct drm_i915_private *dev_priv,
			enum pipe pipe, bool state)
{
	int reg;
	u32 val;
	bool cur_state;

	reg = PIPECONF(pipe);
	val = I915_READ(reg);
	cur_state = !!(val & PIPECONF_ENABLE);
	WARN(cur_state != state,
	     "pipe %c assertion failure (expected %s, current %s)\n",
	     pipe_name(pipe), state_string(state), state_string(cur_state));
}
#define assert_pipe_enabled(d, p) assert_pipe(d, p, true)
#define assert_pipe_disabled(d, p) assert_pipe(d, p, false)

static void assert_plane_enabled(struct drm_i915_private *dev_priv,
				 enum plane plane)
{
	int reg;
	u32 val;

	reg = DSPCNTR(plane);
	val = I915_READ(reg);
	WARN(!(val & DISPLAY_PLANE_ENABLE),
	     "plane %c assertion failure, should be active but is disabled\n",
	     plane_name(plane));
}

static void assert_planes_disabled(struct drm_i915_private *dev_priv,
				   enum pipe pipe)
{
	int reg, i;
	u32 val;
	int cur_pipe;

	/* Planes are fixed to pipes on ILK+ */
	if (HAS_PCH_SPLIT(dev_priv->dev))
		return;

	/* Need to check both planes against the pipe */
	for (i = 0; i < 2; i++) {
		reg = DSPCNTR(i);
		val = I915_READ(reg);
		cur_pipe = (val & DISPPLANE_SEL_PIPE_MASK) >>
			DISPPLANE_SEL_PIPE_SHIFT;
		WARN((val & DISPLAY_PLANE_ENABLE) && pipe == cur_pipe,
		     "plane %c assertion failure, should be off on pipe %c but is still active\n",
		     plane_name(i), pipe_name(pipe));
	}
}

static void assert_pch_refclk_enabled(struct drm_i915_private *dev_priv)
{
	u32 val;
	bool enabled;

	val = I915_READ(PCH_DREF_CONTROL);
	enabled = !!(val & (DREF_SSC_SOURCE_MASK | DREF_NONSPREAD_SOURCE_MASK |
			    DREF_SUPERSPREAD_SOURCE_MASK));
	WARN(!enabled, "PCH refclk assertion failure, should be active but is disabled\n");
}

static void assert_transcoder_disabled(struct drm_i915_private *dev_priv,
				       enum pipe pipe)
{
	int reg;
	u32 val;
	bool enabled;

	reg = TRANSCONF(pipe);
	val = I915_READ(reg);
	enabled = !!(val & TRANS_ENABLE);
	WARN(enabled,
	     "transcoder assertion failed, should be off on pipe %c but is still active\n",
	     pipe_name(pipe));
}

static void assert_pch_dp_disabled(struct drm_i915_private *dev_priv,
				   enum pipe pipe, int reg)
{
	u32 val = I915_READ(reg);
	WARN(DP_PIPE_ENABLED(val, pipe),
	     "PCH DP (0x%08x) enabled on transcoder %c, should be disabled\n",
	     reg, pipe_name(pipe));
}

static void assert_pch_hdmi_disabled(struct drm_i915_private *dev_priv,
				     enum pipe pipe, int reg)
{
	u32 val = I915_READ(reg);
	WARN(HDMI_PIPE_ENABLED(val, pipe),
	     "PCH DP (0x%08x) enabled on transcoder %c, should be disabled\n",
	     reg, pipe_name(pipe));
}

static void assert_pch_ports_disabled(struct drm_i915_private *dev_priv,
				      enum pipe pipe)
{
	int reg;
	u32 val;

	assert_pch_dp_disabled(dev_priv, pipe, PCH_DP_B);
	assert_pch_dp_disabled(dev_priv, pipe, PCH_DP_C);
	assert_pch_dp_disabled(dev_priv, pipe, PCH_DP_D);

	reg = PCH_ADPA;
	val = I915_READ(reg);
	WARN(ADPA_PIPE_ENABLED(val, pipe),
	     "PCH VGA enabled on transcoder %c, should be disabled\n",
	     pipe_name(pipe));

	reg = PCH_LVDS;
	val = I915_READ(reg);
	WARN(LVDS_PIPE_ENABLED(val, pipe),
	     "PCH LVDS enabled on transcoder %c, should be disabled\n",
	     pipe_name(pipe));

	assert_pch_hdmi_disabled(dev_priv, pipe, HDMIB);
	assert_pch_hdmi_disabled(dev_priv, pipe, HDMIC);
	assert_pch_hdmi_disabled(dev_priv, pipe, HDMID);
}

/**
 * intel_enable_pll - enable a PLL
 * @dev_priv: i915 private structure
 * @pipe: pipe PLL to enable
 *
 * Enable @pipe's PLL so we can start pumping pixels from a plane.  Check to
 * make sure the PLL reg is writable first though, since the panel write
 * protect mechanism may be enabled.
 *
 * Note!  This is for pre-ILK only.
 */
static void intel_enable_pll(struct drm_i915_private *dev_priv, enum pipe pipe)
{
	int reg;
	u32 val;

	/* No really, not for ILK+ */
	BUG_ON(dev_priv->info->gen >= 5);

	/* PLL is protected by panel, make sure we can write it */
	if (IS_MOBILE(dev_priv->dev) && !IS_I830(dev_priv->dev))
		assert_panel_unlocked(dev_priv, pipe);

	reg = DPLL(pipe);
	val = I915_READ(reg);
	val |= DPLL_VCO_ENABLE;

	/* We do this three times for luck */
	I915_WRITE(reg, val);
	POSTING_READ(reg);
	udelay(150); /* wait for warmup */
	I915_WRITE(reg, val);
	POSTING_READ(reg);
	udelay(150); /* wait for warmup */
	I915_WRITE(reg, val);
	POSTING_READ(reg);
	udelay(150); /* wait for warmup */
}

/**
 * intel_disable_pll - disable a PLL
 * @dev_priv: i915 private structure
 * @pipe: pipe PLL to disable
 *
 * Disable the PLL for @pipe, making sure the pipe is off first.
 *
 * Note!  This is for pre-ILK only.
 */
static void intel_disable_pll(struct drm_i915_private *dev_priv, enum pipe pipe)
{
	int reg;
	u32 val;

	/* Don't disable pipe A or pipe A PLLs if needed */
	if (pipe == PIPE_A && (dev_priv->quirks & QUIRK_PIPEA_FORCE))
		return;

	/* Make sure the pipe isn't still relying on us */
	assert_pipe_disabled(dev_priv, pipe);

	reg = DPLL(pipe);
	val = I915_READ(reg);
	val &= ~DPLL_VCO_ENABLE;
	I915_WRITE(reg, val);
	POSTING_READ(reg);
}

/**
 * intel_enable_pch_pll - enable PCH PLL
 * @dev_priv: i915 private structure
 * @pipe: pipe PLL to enable
 *
 * The PCH PLL needs to be enabled before the PCH transcoder, since it
 * drives the transcoder clock.
 */
static void intel_enable_pch_pll(struct drm_i915_private *dev_priv,
				 enum pipe pipe)
{
	int reg;
	u32 val;

	/* PCH only available on ILK+ */
	BUG_ON(dev_priv->info->gen < 5);

	/* PCH refclock must be enabled first */
	assert_pch_refclk_enabled(dev_priv);

	reg = PCH_DPLL(pipe);
	val = I915_READ(reg);
	val |= DPLL_VCO_ENABLE;
	I915_WRITE(reg, val);
	POSTING_READ(reg);
	udelay(200);
}

static void intel_disable_pch_pll(struct drm_i915_private *dev_priv,
				  enum pipe pipe)
{
	int reg;
	u32 val;

	/* PCH only available on ILK+ */
	BUG_ON(dev_priv->info->gen < 5);

	/* Make sure transcoder isn't still depending on us */
	assert_transcoder_disabled(dev_priv, pipe);

	reg = PCH_DPLL(pipe);
	val = I915_READ(reg);
	val &= ~DPLL_VCO_ENABLE;
	I915_WRITE(reg, val);
	POSTING_READ(reg);
	udelay(200);
}

static void intel_enable_transcoder(struct drm_i915_private *dev_priv,
				    enum pipe pipe)
{
	int reg;
	u32 val;

	/* PCH only available on ILK+ */
	BUG_ON(dev_priv->info->gen < 5);

	/* Make sure PCH DPLL is enabled */
	assert_pch_pll_enabled(dev_priv, pipe);

	/* FDI must be feeding us bits for PCH ports */
	assert_fdi_tx_enabled(dev_priv, pipe);
	assert_fdi_rx_enabled(dev_priv, pipe);

	reg = TRANSCONF(pipe);
	val = I915_READ(reg);
	/*
	 * make the BPC in transcoder be consistent with
	 * that in pipeconf reg.
	 */
	val &= ~PIPE_BPC_MASK;
	val |= I915_READ(PIPECONF(pipe)) & PIPE_BPC_MASK;
	I915_WRITE(reg, val | TRANS_ENABLE);
	if (wait_for(I915_READ(reg) & TRANS_STATE_ENABLE, 100))
		DRM_ERROR("failed to enable transcoder %d\n", pipe);
}

static void intel_disable_transcoder(struct drm_i915_private *dev_priv,
				     enum pipe pipe)
{
	int reg;
	u32 val;

	/* FDI relies on the transcoder */
	assert_fdi_tx_disabled(dev_priv, pipe);
	assert_fdi_rx_disabled(dev_priv, pipe);

	/* Ports must be off as well */
	assert_pch_ports_disabled(dev_priv, pipe);

	reg = TRANSCONF(pipe);
	val = I915_READ(reg);
	val &= ~TRANS_ENABLE;
	I915_WRITE(reg, val);
	/* wait for PCH transcoder off, transcoder state */
	if (wait_for((I915_READ(reg) & TRANS_STATE_ENABLE) == 0, 50))
		DRM_ERROR("failed to disable transcoder\n");
}

/**
 * intel_enable_pipe - enable a pipe, asserting requirements
 * @dev_priv: i915 private structure
 * @pipe: pipe to enable
 * @pch_port: on ILK+, is this pipe driving a PCH port or not
 *
 * Enable @pipe, making sure that various hardware specific requirements
 * are met, if applicable, e.g. PLL enabled, LVDS pairs enabled, etc.
 *
 * @pipe should be %PIPE_A or %PIPE_B.
 *
 * Will wait until the pipe is actually running (i.e. first vblank) before
 * returning.
 */
static void intel_enable_pipe(struct drm_i915_private *dev_priv, enum pipe pipe,
			      bool pch_port)
{
	int reg;
	u32 val;

	/*
	 * A pipe without a PLL won't actually be able to drive bits from
	 * a plane.  On ILK+ the pipe PLLs are integrated, so we don't
	 * need the check.
	 */
	if (!HAS_PCH_SPLIT(dev_priv->dev))
		assert_pll_enabled(dev_priv, pipe);
	else {
		if (pch_port) {
			/* if driving the PCH, we need FDI enabled */
			assert_fdi_rx_pll_enabled(dev_priv, pipe);
			assert_fdi_tx_pll_enabled(dev_priv, pipe);
		}
		/* FIXME: assert CPU port conditions for SNB+ */
	}

	reg = PIPECONF(pipe);
	val = I915_READ(reg);
	if (val & PIPECONF_ENABLE)
		return;

	I915_WRITE(reg, val | PIPECONF_ENABLE);
	intel_wait_for_vblank(dev_priv->dev, pipe);
}

/**
 * intel_disable_pipe - disable a pipe, asserting requirements
 * @dev_priv: i915 private structure
 * @pipe: pipe to disable
 *
 * Disable @pipe, making sure that various hardware specific requirements
 * are met, if applicable, e.g. plane disabled, panel fitter off, etc.
 *
 * @pipe should be %PIPE_A or %PIPE_B.
 *
 * Will wait until the pipe has shut down before returning.
 */
static void intel_disable_pipe(struct drm_i915_private *dev_priv,
			       enum pipe pipe)
{
	int reg;
	u32 val;

	/*
	 * Make sure planes won't keep trying to pump pixels to us,
	 * or we might hang the display.
	 */
	assert_planes_disabled(dev_priv, pipe);

	/* Don't disable pipe A or pipe A PLLs if needed */
	if (pipe == PIPE_A && (dev_priv->quirks & QUIRK_PIPEA_FORCE))
		return;

	reg = PIPECONF(pipe);
	val = I915_READ(reg);
	if ((val & PIPECONF_ENABLE) == 0)
		return;

	I915_WRITE(reg, val & ~PIPECONF_ENABLE);
	intel_wait_for_pipe_off(dev_priv->dev, pipe);
}

/**
 * intel_enable_plane - enable a display plane on a given pipe
 * @dev_priv: i915 private structure
 * @plane: plane to enable
 * @pipe: pipe being fed
 *
 * Enable @plane on @pipe, making sure that @pipe is running first.
 */
static void intel_enable_plane(struct drm_i915_private *dev_priv,
			       enum plane plane, enum pipe pipe)
{
	int reg;
	u32 val;

	/* If the pipe isn't enabled, we can't pump pixels and may hang */
	assert_pipe_enabled(dev_priv, pipe);

	reg = DSPCNTR(plane);
	val = I915_READ(reg);
	if (val & DISPLAY_PLANE_ENABLE)
		return;

	I915_WRITE(reg, val | DISPLAY_PLANE_ENABLE);
	intel_wait_for_vblank(dev_priv->dev, pipe);
}

/*
 * Plane regs are double buffered, going from enabled->disabled needs a
 * trigger in order to latch.  The display address reg provides this.
 */
static void intel_flush_display_plane(struct drm_i915_private *dev_priv,
				      enum plane plane)
{
	u32 reg = DSPADDR(plane);
	I915_WRITE(reg, I915_READ(reg));
}

/**
 * intel_disable_plane - disable a display plane
 * @dev_priv: i915 private structure
 * @plane: plane to disable
 * @pipe: pipe consuming the data
 *
 * Disable @plane; should be an independent operation.
 */
static void intel_disable_plane(struct drm_i915_private *dev_priv,
				enum plane plane, enum pipe pipe)
{
	int reg;
	u32 val;

	reg = DSPCNTR(plane);
	val = I915_READ(reg);
	if ((val & DISPLAY_PLANE_ENABLE) == 0)
		return;

	I915_WRITE(reg, val & ~DISPLAY_PLANE_ENABLE);
	intel_flush_display_plane(dev_priv, plane);
	intel_wait_for_vblank(dev_priv->dev, pipe);
}

static void disable_pch_dp(struct drm_i915_private *dev_priv,
			   enum pipe pipe, int reg)
{
	u32 val = I915_READ(reg);
	if (DP_PIPE_ENABLED(val, pipe))
		I915_WRITE(reg, val & ~DP_PORT_EN);
}

static void disable_pch_hdmi(struct drm_i915_private *dev_priv,
			     enum pipe pipe, int reg)
{
	u32 val = I915_READ(reg);
	if (HDMI_PIPE_ENABLED(val, pipe))
		I915_WRITE(reg, val & ~PORT_ENABLE);
}

/* Disable any ports connected to this transcoder */
static void intel_disable_pch_ports(struct drm_i915_private *dev_priv,
				    enum pipe pipe)
{
	u32 reg, val;

	val = I915_READ(PCH_PP_CONTROL);
	I915_WRITE(PCH_PP_CONTROL, val | PANEL_UNLOCK_REGS);

	disable_pch_dp(dev_priv, pipe, PCH_DP_B);
	disable_pch_dp(dev_priv, pipe, PCH_DP_C);
	disable_pch_dp(dev_priv, pipe, PCH_DP_D);

	reg = PCH_ADPA;
	val = I915_READ(reg);
	if (ADPA_PIPE_ENABLED(val, pipe))
		I915_WRITE(reg, val & ~ADPA_DAC_ENABLE);

	reg = PCH_LVDS;
	val = I915_READ(reg);
	if (LVDS_PIPE_ENABLED(val, pipe)) {
		I915_WRITE(reg, val & ~LVDS_PORT_EN);
		POSTING_READ(reg);
		udelay(100);
	}

	disable_pch_hdmi(dev_priv, pipe, HDMIB);
	disable_pch_hdmi(dev_priv, pipe, HDMIC);
	disable_pch_hdmi(dev_priv, pipe, HDMID);
}

static void i8xx_enable_fbc(struct drm_crtc *crtc, unsigned long interval)
{
	struct drm_device *dev = crtc->dev;
	struct drm_i915_private *dev_priv = dev->dev_private;
	struct drm_framebuffer *fb = crtc->fb;
	struct intel_framebuffer *intel_fb = to_intel_framebuffer(fb);
	struct drm_i915_gem_object *obj = intel_fb->obj;
	struct intel_crtc *intel_crtc = to_intel_crtc(crtc);
	int plane, i;
	u32 fbc_ctl, fbc_ctl2;

	if (fb->pitch == dev_priv->cfb_pitch &&
	    obj->fence_reg == dev_priv->cfb_fence &&
	    intel_crtc->plane == dev_priv->cfb_plane &&
	    I915_READ(FBC_CONTROL) & FBC_CTL_EN)
		return;

	i8xx_disable_fbc(dev);

	dev_priv->cfb_pitch = dev_priv->cfb_size / FBC_LL_SIZE;

	if (fb->pitch < dev_priv->cfb_pitch)
		dev_priv->cfb_pitch = fb->pitch;

	/* FBC_CTL wants 64B units */
	dev_priv->cfb_pitch = (dev_priv->cfb_pitch / 64) - 1;
	dev_priv->cfb_fence = obj->fence_reg;
	dev_priv->cfb_plane = intel_crtc->plane;
	plane = dev_priv->cfb_plane == 0 ? FBC_CTL_PLANEA : FBC_CTL_PLANEB;

	/* Clear old tags */
	for (i = 0; i < (FBC_LL_SIZE / 32) + 1; i++)
		I915_WRITE(FBC_TAG + (i * 4), 0);

	/* Set it up... */
	fbc_ctl2 = FBC_CTL_FENCE_DBL | FBC_CTL_IDLE_IMM | plane;
	if (obj->tiling_mode != I915_TILING_NONE)
		fbc_ctl2 |= FBC_CTL_CPU_FENCE;
	I915_WRITE(FBC_CONTROL2, fbc_ctl2);
	I915_WRITE(FBC_FENCE_OFF, crtc->y);

	/* enable it... */
	fbc_ctl = FBC_CTL_EN | FBC_CTL_PERIODIC;
	if (IS_I945GM(dev))
		fbc_ctl |= FBC_CTL_C3_IDLE; /* 945 needs special SR handling */
	fbc_ctl |= (dev_priv->cfb_pitch & 0xff) << FBC_CTL_STRIDE_SHIFT;
	fbc_ctl |= (interval & 0x2fff) << FBC_CTL_INTERVAL_SHIFT;
	if (obj->tiling_mode != I915_TILING_NONE)
		fbc_ctl |= dev_priv->cfb_fence;
	I915_WRITE(FBC_CONTROL, fbc_ctl);

	DRM_DEBUG_KMS("enabled FBC, pitch %ld, yoff %d, plane %d, ",
		      dev_priv->cfb_pitch, crtc->y, dev_priv->cfb_plane);
}

void i8xx_disable_fbc(struct drm_device *dev)
{
	struct drm_i915_private *dev_priv = dev->dev_private;
	u32 fbc_ctl;

	/* Disable compression */
	fbc_ctl = I915_READ(FBC_CONTROL);
	if ((fbc_ctl & FBC_CTL_EN) == 0)
		return;

	fbc_ctl &= ~FBC_CTL_EN;
	I915_WRITE(FBC_CONTROL, fbc_ctl);

	/* Wait for compressing bit to clear */
	if (wait_for((I915_READ(FBC_STATUS) & FBC_STAT_COMPRESSING) == 0, 10)) {
		DRM_DEBUG_KMS("FBC idle timed out\n");
		return;
	}

	DRM_DEBUG_KMS("disabled FBC\n");
}

static bool i8xx_fbc_enabled(struct drm_device *dev)
{
	struct drm_i915_private *dev_priv = dev->dev_private;

	return I915_READ(FBC_CONTROL) & FBC_CTL_EN;
}

static void g4x_enable_fbc(struct drm_crtc *crtc, unsigned long interval)
{
	struct drm_device *dev = crtc->dev;
	struct drm_i915_private *dev_priv = dev->dev_private;
	struct drm_framebuffer *fb = crtc->fb;
	struct intel_framebuffer *intel_fb = to_intel_framebuffer(fb);
	struct drm_i915_gem_object *obj = intel_fb->obj;
	struct intel_crtc *intel_crtc = to_intel_crtc(crtc);
	int plane = intel_crtc->plane == 0 ? DPFC_CTL_PLANEA : DPFC_CTL_PLANEB;
	unsigned long stall_watermark = 200;
	u32 dpfc_ctl;

	dpfc_ctl = I915_READ(DPFC_CONTROL);
	if (dpfc_ctl & DPFC_CTL_EN) {
		if (dev_priv->cfb_pitch == dev_priv->cfb_pitch / 64 - 1 &&
		    dev_priv->cfb_fence == obj->fence_reg &&
		    dev_priv->cfb_plane == intel_crtc->plane &&
		    dev_priv->cfb_y == crtc->y)
			return;

		I915_WRITE(DPFC_CONTROL, dpfc_ctl & ~DPFC_CTL_EN);
		intel_wait_for_vblank(dev, intel_crtc->pipe);
	}

	dev_priv->cfb_pitch = (dev_priv->cfb_pitch / 64) - 1;
	dev_priv->cfb_fence = obj->fence_reg;
	dev_priv->cfb_plane = intel_crtc->plane;
	dev_priv->cfb_y = crtc->y;

	dpfc_ctl = plane | DPFC_SR_EN | DPFC_CTL_LIMIT_1X;
	if (obj->tiling_mode != I915_TILING_NONE) {
		dpfc_ctl |= DPFC_CTL_FENCE_EN | dev_priv->cfb_fence;
		I915_WRITE(DPFC_CHICKEN, DPFC_HT_MODIFY);
	} else {
		I915_WRITE(DPFC_CHICKEN, ~DPFC_HT_MODIFY);
	}

	I915_WRITE(DPFC_RECOMP_CTL, DPFC_RECOMP_STALL_EN |
		   (stall_watermark << DPFC_RECOMP_STALL_WM_SHIFT) |
		   (interval << DPFC_RECOMP_TIMER_COUNT_SHIFT));
	I915_WRITE(DPFC_FENCE_YOFF, crtc->y);

	/* enable it... */
	I915_WRITE(DPFC_CONTROL, I915_READ(DPFC_CONTROL) | DPFC_CTL_EN);

	DRM_DEBUG_KMS("enabled fbc on plane %d\n", intel_crtc->plane);
}

void g4x_disable_fbc(struct drm_device *dev)
{
	struct drm_i915_private *dev_priv = dev->dev_private;
	u32 dpfc_ctl;

	/* Disable compression */
	dpfc_ctl = I915_READ(DPFC_CONTROL);
	if (dpfc_ctl & DPFC_CTL_EN) {
		dpfc_ctl &= ~DPFC_CTL_EN;
		I915_WRITE(DPFC_CONTROL, dpfc_ctl);

		DRM_DEBUG_KMS("disabled FBC\n");
	}
}

static bool g4x_fbc_enabled(struct drm_device *dev)
{
	struct drm_i915_private *dev_priv = dev->dev_private;

	return I915_READ(DPFC_CONTROL) & DPFC_CTL_EN;
}

static void sandybridge_blit_fbc_update(struct drm_device *dev)
{
	struct drm_i915_private *dev_priv = dev->dev_private;
	u32 blt_ecoskpd;

	/* Make sure blitter notifies FBC of writes */
	gen6_gt_force_wake_get(dev_priv);
	blt_ecoskpd = I915_READ(GEN6_BLITTER_ECOSKPD);
	blt_ecoskpd |= GEN6_BLITTER_FBC_NOTIFY <<
		GEN6_BLITTER_LOCK_SHIFT;
	I915_WRITE(GEN6_BLITTER_ECOSKPD, blt_ecoskpd);
	blt_ecoskpd |= GEN6_BLITTER_FBC_NOTIFY;
	I915_WRITE(GEN6_BLITTER_ECOSKPD, blt_ecoskpd);
	blt_ecoskpd &= ~(GEN6_BLITTER_FBC_NOTIFY <<
			 GEN6_BLITTER_LOCK_SHIFT);
	I915_WRITE(GEN6_BLITTER_ECOSKPD, blt_ecoskpd);
	POSTING_READ(GEN6_BLITTER_ECOSKPD);
	gen6_gt_force_wake_put(dev_priv);
}

static void ironlake_enable_fbc(struct drm_crtc *crtc, unsigned long interval)
{
	struct drm_device *dev = crtc->dev;
	struct drm_i915_private *dev_priv = dev->dev_private;
	struct drm_framebuffer *fb = crtc->fb;
	struct intel_framebuffer *intel_fb = to_intel_framebuffer(fb);
	struct drm_i915_gem_object *obj = intel_fb->obj;
	struct intel_crtc *intel_crtc = to_intel_crtc(crtc);
	int plane = intel_crtc->plane == 0 ? DPFC_CTL_PLANEA : DPFC_CTL_PLANEB;
	unsigned long stall_watermark = 200;
	u32 dpfc_ctl;

	dpfc_ctl = I915_READ(ILK_DPFC_CONTROL);
	if (dpfc_ctl & DPFC_CTL_EN) {
		if (dev_priv->cfb_pitch == dev_priv->cfb_pitch / 64 - 1 &&
		    dev_priv->cfb_fence == obj->fence_reg &&
		    dev_priv->cfb_plane == intel_crtc->plane &&
		    dev_priv->cfb_offset == obj->gtt_offset &&
		    dev_priv->cfb_y == crtc->y)
			return;

		I915_WRITE(ILK_DPFC_CONTROL, dpfc_ctl & ~DPFC_CTL_EN);
		intel_wait_for_vblank(dev, intel_crtc->pipe);
	}

	dev_priv->cfb_pitch = (dev_priv->cfb_pitch / 64) - 1;
	dev_priv->cfb_fence = obj->fence_reg;
	dev_priv->cfb_plane = intel_crtc->plane;
	dev_priv->cfb_offset = obj->gtt_offset;
	dev_priv->cfb_y = crtc->y;

	dpfc_ctl &= DPFC_RESERVED;
	dpfc_ctl |= (plane | DPFC_CTL_LIMIT_1X);
	if (obj->tiling_mode != I915_TILING_NONE) {
		dpfc_ctl |= (DPFC_CTL_FENCE_EN | dev_priv->cfb_fence);
		I915_WRITE(ILK_DPFC_CHICKEN, DPFC_HT_MODIFY);
	} else {
		I915_WRITE(ILK_DPFC_CHICKEN, ~DPFC_HT_MODIFY);
	}

	I915_WRITE(ILK_DPFC_RECOMP_CTL, DPFC_RECOMP_STALL_EN |
		   (stall_watermark << DPFC_RECOMP_STALL_WM_SHIFT) |
		   (interval << DPFC_RECOMP_TIMER_COUNT_SHIFT));
	I915_WRITE(ILK_DPFC_FENCE_YOFF, crtc->y);
	I915_WRITE(ILK_FBC_RT_BASE, obj->gtt_offset | ILK_FBC_RT_VALID);
	/* enable it... */
	I915_WRITE(ILK_DPFC_CONTROL, dpfc_ctl | DPFC_CTL_EN);

	if (IS_GEN6(dev)) {
		I915_WRITE(SNB_DPFC_CTL_SA,
			   SNB_CPU_FENCE_ENABLE | dev_priv->cfb_fence);
		I915_WRITE(DPFC_CPU_FENCE_OFFSET, crtc->y);
		sandybridge_blit_fbc_update(dev);
	}

	DRM_DEBUG_KMS("enabled fbc on plane %d\n", intel_crtc->plane);
}

void ironlake_disable_fbc(struct drm_device *dev)
{
	struct drm_i915_private *dev_priv = dev->dev_private;
	u32 dpfc_ctl;

	/* Disable compression */
	dpfc_ctl = I915_READ(ILK_DPFC_CONTROL);
	if (dpfc_ctl & DPFC_CTL_EN) {
		dpfc_ctl &= ~DPFC_CTL_EN;
		I915_WRITE(ILK_DPFC_CONTROL, dpfc_ctl);

		DRM_DEBUG_KMS("disabled FBC\n");
	}
}

static bool ironlake_fbc_enabled(struct drm_device *dev)
{
	struct drm_i915_private *dev_priv = dev->dev_private;

	return I915_READ(ILK_DPFC_CONTROL) & DPFC_CTL_EN;
}

bool intel_fbc_enabled(struct drm_device *dev)
{
	struct drm_i915_private *dev_priv = dev->dev_private;

	if (!dev_priv->display.fbc_enabled)
		return false;

	return dev_priv->display.fbc_enabled(dev);
}

void intel_enable_fbc(struct drm_crtc *crtc, unsigned long interval)
{
	struct drm_i915_private *dev_priv = crtc->dev->dev_private;

	if (!dev_priv->display.enable_fbc)
		return;

	dev_priv->display.enable_fbc(crtc, interval);
}

void intel_disable_fbc(struct drm_device *dev)
{
	struct drm_i915_private *dev_priv = dev->dev_private;

	if (!dev_priv->display.disable_fbc)
		return;

	dev_priv->display.disable_fbc(dev);
}

/**
 * intel_update_fbc - enable/disable FBC as needed
 * @dev: the drm_device
 *
 * Set up the framebuffer compression hardware at mode set time.  We
 * enable it if possible:
 *   - plane A only (on pre-965)
 *   - no pixel mulitply/line duplication
 *   - no alpha buffer discard
 *   - no dual wide
 *   - framebuffer <= 2048 in width, 1536 in height
 *
 * We can't assume that any compression will take place (worst case),
 * so the compressed buffer has to be the same size as the uncompressed
 * one.  It also must reside (along with the line length buffer) in
 * stolen memory.
 *
 * We need to enable/disable FBC on a global basis.
 */
static void intel_update_fbc(struct drm_device *dev)
{
	struct drm_i915_private *dev_priv = dev->dev_private;
	struct drm_crtc *crtc = NULL, *tmp_crtc;
	struct intel_crtc *intel_crtc;
	struct drm_framebuffer *fb;
	struct intel_framebuffer *intel_fb;
	struct drm_i915_gem_object *obj;

	DRM_DEBUG_KMS("\n");

	if (!i915_powersave)
		return;

	if (!I915_HAS_FBC(dev))
		return;

	/*
	 * If FBC is already on, we just have to verify that we can
	 * keep it that way...
	 * Need to disable if:
	 *   - more than one pipe is active
	 *   - changing FBC params (stride, fence, mode)
	 *   - new fb is too large to fit in compressed buffer
	 *   - going to an unsupported config (interlace, pixel multiply, etc.)
	 */
	list_for_each_entry(tmp_crtc, &dev->mode_config.crtc_list, head) {
		if (tmp_crtc->enabled && tmp_crtc->fb) {
			if (crtc) {
				DRM_DEBUG_KMS("more than one pipe active, disabling compression\n");
				dev_priv->no_fbc_reason = FBC_MULTIPLE_PIPES;
				goto out_disable;
			}
			crtc = tmp_crtc;
		}
	}

	if (!crtc || crtc->fb == NULL) {
		DRM_DEBUG_KMS("no output, disabling\n");
		dev_priv->no_fbc_reason = FBC_NO_OUTPUT;
		goto out_disable;
	}

	intel_crtc = to_intel_crtc(crtc);
	fb = crtc->fb;
	intel_fb = to_intel_framebuffer(fb);
	obj = intel_fb->obj;

	if (!i915_enable_fbc) {
		DRM_DEBUG_KMS("fbc disabled per module param (default off)\n");
		dev_priv->no_fbc_reason = FBC_MODULE_PARAM;
		goto out_disable;
	}
	if (intel_fb->obj->base.size > dev_priv->cfb_size) {
		DRM_DEBUG_KMS("framebuffer too large, disabling "
			      "compression\n");
		dev_priv->no_fbc_reason = FBC_STOLEN_TOO_SMALL;
		goto out_disable;
	}
	if ((crtc->mode.flags & DRM_MODE_FLAG_INTERLACE) ||
	    (crtc->mode.flags & DRM_MODE_FLAG_DBLSCAN)) {
		DRM_DEBUG_KMS("mode incompatible with compression, "
			      "disabling\n");
		dev_priv->no_fbc_reason = FBC_UNSUPPORTED_MODE;
		goto out_disable;
	}
	if ((crtc->mode.hdisplay > 2048) ||
	    (crtc->mode.vdisplay > 1536)) {
		DRM_DEBUG_KMS("mode too large for compression, disabling\n");
		dev_priv->no_fbc_reason = FBC_MODE_TOO_LARGE;
		goto out_disable;
	}
	if ((IS_I915GM(dev) || IS_I945GM(dev)) && intel_crtc->plane != 0) {
		DRM_DEBUG_KMS("plane not 0, disabling compression\n");
		dev_priv->no_fbc_reason = FBC_BAD_PLANE;
		goto out_disable;
	}
	if (obj->tiling_mode != I915_TILING_X) {
		DRM_DEBUG_KMS("framebuffer not tiled, disabling compression\n");
		dev_priv->no_fbc_reason = FBC_NOT_TILED;
		goto out_disable;
	}

	/* If the kernel debugger is active, always disable compression */
	if (in_dbg_master())
		goto out_disable;

	intel_enable_fbc(crtc, 500);
	return;

out_disable:
	/* Multiple disables should be harmless */
	if (intel_fbc_enabled(dev)) {
		DRM_DEBUG_KMS("unsupported config, disabling FBC\n");
		intel_disable_fbc(dev);
	}
}

int
intel_pin_and_fence_fb_obj(struct drm_device *dev,
			   struct drm_i915_gem_object *obj,
			   struct intel_ring_buffer *pipelined)
{
	struct drm_i915_private *dev_priv = dev->dev_private;
	u32 alignment;
	int ret;

	switch (obj->tiling_mode) {
	case I915_TILING_NONE:
		if (IS_BROADWATER(dev) || IS_CRESTLINE(dev))
			alignment = 128 * 1024;
		else if (INTEL_INFO(dev)->gen >= 4)
			alignment = 4 * 1024;
		else
			alignment = 64 * 1024;
		break;
	case I915_TILING_X:
		/* pin() will align the object as required by fence */
		alignment = 0;
		break;
	case I915_TILING_Y:
		/* FIXME: Is this true? */
		DRM_ERROR("Y tiled not allowed for scan out buffers\n");
		return -EINVAL;
	default:
		BUG();
	}

	dev_priv->mm.interruptible = false;
	ret = i915_gem_object_pin(obj, alignment, true);
	if (ret)
		goto err_interruptible;

	ret = i915_gem_object_set_to_display_plane(obj, pipelined);
	if (ret)
		goto err_unpin;

	/* Install a fence for tiled scan-out. Pre-i965 always needs a
	 * fence, whereas 965+ only requires a fence if using
	 * framebuffer compression.  For simplicity, we always install
	 * a fence as the cost is not that onerous.
	 */
	if (obj->tiling_mode != I915_TILING_NONE) {
		ret = i915_gem_object_get_fence(obj, pipelined);
		if (ret)
			goto err_unpin;
	}

	dev_priv->mm.interruptible = true;
	return 0;

err_unpin:
	i915_gem_object_unpin(obj);
err_interruptible:
	dev_priv->mm.interruptible = true;
	return ret;
}

/* Assume fb object is pinned & idle & fenced and just update base pointers */
static int
intel_pipe_set_base_atomic(struct drm_crtc *crtc, struct drm_framebuffer *fb,
			   int x, int y, enum mode_set_atomic state)
{
	struct drm_device *dev = crtc->dev;
	struct drm_i915_private *dev_priv = dev->dev_private;
	struct intel_crtc *intel_crtc = to_intel_crtc(crtc);
	struct intel_framebuffer *intel_fb;
	struct drm_i915_gem_object *obj;
	int plane = intel_crtc->plane;
	unsigned long Start, Offset;
	u32 dspcntr;
	u32 reg;

	switch (plane) {
	case 0:
	case 1:
		break;
	default:
		DRM_ERROR("Can't update plane %d in SAREA\n", plane);
		return -EINVAL;
	}

	intel_fb = to_intel_framebuffer(fb);
	obj = intel_fb->obj;

	reg = DSPCNTR(plane);
	dspcntr = I915_READ(reg);
	/* Mask out pixel format bits in case we change it */
	dspcntr &= ~DISPPLANE_PIXFORMAT_MASK;
	switch (fb->bits_per_pixel) {
	case 8:
		dspcntr |= DISPPLANE_8BPP;
		break;
	case 16:
		if (fb->depth == 15)
			dspcntr |= DISPPLANE_15_16BPP;
		else
			dspcntr |= DISPPLANE_16BPP;
		break;
	case 24:
	case 32:
		dspcntr |= DISPPLANE_32BPP_NO_ALPHA;
		break;
	default:
		DRM_ERROR("Unknown color depth\n");
		return -EINVAL;
	}
	if (INTEL_INFO(dev)->gen >= 4) {
		if (obj->tiling_mode != I915_TILING_NONE)
			dspcntr |= DISPPLANE_TILED;
		else
			dspcntr &= ~DISPPLANE_TILED;
	}

	if (HAS_PCH_SPLIT(dev))
		/* must disable */
		dspcntr |= DISPPLANE_TRICKLE_FEED_DISABLE;

	I915_WRITE(reg, dspcntr);

	Start = obj->gtt_offset;
	Offset = y * fb->pitch + x * (fb->bits_per_pixel / 8);

	DRM_DEBUG_KMS("Writing base %08lX %08lX %d %d %d\n",
		      Start, Offset, x, y, fb->pitch);
	I915_WRITE(DSPSTRIDE(plane), fb->pitch);
	if (INTEL_INFO(dev)->gen >= 4) {
		I915_WRITE(DSPSURF(plane), Start);
		I915_WRITE(DSPTILEOFF(plane), (y << 16) | x);
		I915_WRITE(DSPADDR(plane), Offset);
	} else
		I915_WRITE(DSPADDR(plane), Start + Offset);
	POSTING_READ(reg);

	intel_update_fbc(dev);
	intel_increase_pllclock(crtc);

	return 0;
}

static int
intel_pipe_set_base(struct drm_crtc *crtc, int x, int y,
		    struct drm_framebuffer *old_fb)
{
	struct drm_device *dev = crtc->dev;
	struct drm_i915_master_private *master_priv;
	struct intel_crtc *intel_crtc = to_intel_crtc(crtc);
	int ret;

	/* no fb bound */
	if (!crtc->fb) {
		DRM_DEBUG_KMS("No FB bound\n");
		return 0;
	}

	switch (intel_crtc->plane) {
	case 0:
	case 1:
		break;
	default:
		return -EINVAL;
	}

	mutex_lock(&dev->struct_mutex);
	ret = intel_pin_and_fence_fb_obj(dev,
					 to_intel_framebuffer(crtc->fb)->obj,
					 NULL);
	if (ret != 0) {
		mutex_unlock(&dev->struct_mutex);
		return ret;
	}

	if (old_fb) {
		struct drm_i915_private *dev_priv = dev->dev_private;
		struct drm_i915_gem_object *obj = to_intel_framebuffer(old_fb)->obj;

		wait_event(dev_priv->pending_flip_queue,
			   atomic_read(&dev_priv->mm.wedged) ||
			   atomic_read(&obj->pending_flip) == 0);

		/* Big Hammer, we also need to ensure that any pending
		 * MI_WAIT_FOR_EVENT inside a user batch buffer on the
		 * current scanout is retired before unpinning the old
		 * framebuffer.
		 *
		 * This should only fail upon a hung GPU, in which case we
		 * can safely continue.
		 */
		ret = i915_gem_object_flush_gpu(obj);
		(void) ret;
	}

	ret = intel_pipe_set_base_atomic(crtc, crtc->fb, x, y,
					 LEAVE_ATOMIC_MODE_SET);
	if (ret) {
		i915_gem_object_unpin(to_intel_framebuffer(crtc->fb)->obj);
		mutex_unlock(&dev->struct_mutex);
		return ret;
	}

	if (old_fb) {
		intel_wait_for_vblank(dev, intel_crtc->pipe);
		i915_gem_object_unpin(to_intel_framebuffer(old_fb)->obj);
	}

	mutex_unlock(&dev->struct_mutex);

	if (!dev->primary->master)
		return 0;

	master_priv = dev->primary->master->driver_priv;
	if (!master_priv->sarea_priv)
		return 0;

	if (intel_crtc->pipe) {
		master_priv->sarea_priv->pipeB_x = x;
		master_priv->sarea_priv->pipeB_y = y;
	} else {
		master_priv->sarea_priv->pipeA_x = x;
		master_priv->sarea_priv->pipeA_y = y;
	}

	return 0;
}

static void ironlake_set_pll_edp(struct drm_crtc *crtc, int clock)
{
	struct drm_device *dev = crtc->dev;
	struct drm_i915_private *dev_priv = dev->dev_private;
	u32 dpa_ctl;

	DRM_DEBUG_KMS("eDP PLL enable for clock %d\n", clock);
	dpa_ctl = I915_READ(DP_A);
	dpa_ctl &= ~DP_PLL_FREQ_MASK;

	if (clock < 200000) {
		u32 temp;
		dpa_ctl |= DP_PLL_FREQ_160MHZ;
		/* workaround for 160Mhz:
		   1) program 0x4600c bits 15:0 = 0x8124
		   2) program 0x46010 bit 0 = 1
		   3) program 0x46034 bit 24 = 1
		   4) program 0x64000 bit 14 = 1
		   */
		temp = I915_READ(0x4600c);
		temp &= 0xffff0000;
		I915_WRITE(0x4600c, temp | 0x8124);

		temp = I915_READ(0x46010);
		I915_WRITE(0x46010, temp | 1);

		temp = I915_READ(0x46034);
		I915_WRITE(0x46034, temp | (1 << 24));
	} else {
		dpa_ctl |= DP_PLL_FREQ_270MHZ;
	}
	I915_WRITE(DP_A, dpa_ctl);

	POSTING_READ(DP_A);
	udelay(500);
}

static void intel_fdi_normal_train(struct drm_crtc *crtc)
{
	struct drm_device *dev = crtc->dev;
	struct drm_i915_private *dev_priv = dev->dev_private;
	struct intel_crtc *intel_crtc = to_intel_crtc(crtc);
	int pipe = intel_crtc->pipe;
	u32 reg, temp;

	/* enable normal train */
	reg = FDI_TX_CTL(pipe);
	temp = I915_READ(reg);
	if (IS_IVYBRIDGE(dev)) {
		temp &= ~FDI_LINK_TRAIN_NONE_IVB;
		temp |= FDI_LINK_TRAIN_NONE_IVB | FDI_TX_ENHANCE_FRAME_ENABLE;
	} else {
		temp &= ~FDI_LINK_TRAIN_NONE;
		temp |= FDI_LINK_TRAIN_NONE | FDI_TX_ENHANCE_FRAME_ENABLE;
	}
	I915_WRITE(reg, temp);

	reg = FDI_RX_CTL(pipe);
	temp = I915_READ(reg);
	if (HAS_PCH_CPT(dev)) {
		temp &= ~FDI_LINK_TRAIN_PATTERN_MASK_CPT;
		temp |= FDI_LINK_TRAIN_NORMAL_CPT;
	} else {
		temp &= ~FDI_LINK_TRAIN_NONE;
		temp |= FDI_LINK_TRAIN_NONE;
	}
	I915_WRITE(reg, temp | FDI_RX_ENHANCE_FRAME_ENABLE);

	/* wait one idle pattern time */
	POSTING_READ(reg);
	udelay(1000);

	/* IVB wants error correction enabled */
	if (IS_IVYBRIDGE(dev))
		I915_WRITE(reg, I915_READ(reg) | FDI_FS_ERRC_ENABLE |
			   FDI_FE_ERRC_ENABLE);
}

/* The FDI link training functions for ILK/Ibexpeak. */
static void ironlake_fdi_link_train(struct drm_crtc *crtc)
{
	struct drm_device *dev = crtc->dev;
	struct drm_i915_private *dev_priv = dev->dev_private;
	struct intel_crtc *intel_crtc = to_intel_crtc(crtc);
	int pipe = intel_crtc->pipe;
	int plane = intel_crtc->plane;
	u32 reg, temp, tries;

	/* FDI needs bits from pipe & plane first */
	assert_pipe_enabled(dev_priv, pipe);
	assert_plane_enabled(dev_priv, plane);

	/* Train 1: umask FDI RX Interrupt symbol_lock and bit_lock bit
	   for train result */
	reg = FDI_RX_IMR(pipe);
	temp = I915_READ(reg);
	temp &= ~FDI_RX_SYMBOL_LOCK;
	temp &= ~FDI_RX_BIT_LOCK;
	I915_WRITE(reg, temp);
	I915_READ(reg);
	udelay(150);

	/* enable CPU FDI TX and PCH FDI RX */
	reg = FDI_TX_CTL(pipe);
	temp = I915_READ(reg);
	temp &= ~(7 << 19);
	temp |= (intel_crtc->fdi_lanes - 1) << 19;
	temp &= ~FDI_LINK_TRAIN_NONE;
	temp |= FDI_LINK_TRAIN_PATTERN_1;
	I915_WRITE(reg, temp | FDI_TX_ENABLE);

	reg = FDI_RX_CTL(pipe);
	temp = I915_READ(reg);
	temp &= ~FDI_LINK_TRAIN_NONE;
	temp |= FDI_LINK_TRAIN_PATTERN_1;
	I915_WRITE(reg, temp | FDI_RX_ENABLE);

	POSTING_READ(reg);
	udelay(150);

	/* Ironlake workaround, enable clock pointer after FDI enable*/
	if (HAS_PCH_IBX(dev)) {
		I915_WRITE(FDI_RX_CHICKEN(pipe), FDI_RX_PHASE_SYNC_POINTER_OVR);
		I915_WRITE(FDI_RX_CHICKEN(pipe), FDI_RX_PHASE_SYNC_POINTER_OVR |
			   FDI_RX_PHASE_SYNC_POINTER_EN);
	}

	reg = FDI_RX_IIR(pipe);
	for (tries = 0; tries < 5; tries++) {
		temp = I915_READ(reg);
		DRM_DEBUG_KMS("FDI_RX_IIR 0x%x\n", temp);

		if ((temp & FDI_RX_BIT_LOCK)) {
			DRM_DEBUG_KMS("FDI train 1 done.\n");
			I915_WRITE(reg, temp | FDI_RX_BIT_LOCK);
			break;
		}
	}
	if (tries == 5)
		DRM_ERROR("FDI train 1 fail!\n");

	/* Train 2 */
	reg = FDI_TX_CTL(pipe);
	temp = I915_READ(reg);
	temp &= ~FDI_LINK_TRAIN_NONE;
	temp |= FDI_LINK_TRAIN_PATTERN_2;
	I915_WRITE(reg, temp);

	reg = FDI_RX_CTL(pipe);
	temp = I915_READ(reg);
	temp &= ~FDI_LINK_TRAIN_NONE;
	temp |= FDI_LINK_TRAIN_PATTERN_2;
	I915_WRITE(reg, temp);

	POSTING_READ(reg);
	udelay(150);

	reg = FDI_RX_IIR(pipe);
	for (tries = 0; tries < 5; tries++) {
		temp = I915_READ(reg);
		DRM_DEBUG_KMS("FDI_RX_IIR 0x%x\n", temp);

		if (temp & FDI_RX_SYMBOL_LOCK) {
			I915_WRITE(reg, temp | FDI_RX_SYMBOL_LOCK);
			DRM_DEBUG_KMS("FDI train 2 done.\n");
			break;
		}
	}
	if (tries == 5)
		DRM_ERROR("FDI train 2 fail!\n");

	DRM_DEBUG_KMS("FDI train done\n");

}

static const int snb_b_fdi_train_param [] = {
	FDI_LINK_TRAIN_400MV_0DB_SNB_B,
	FDI_LINK_TRAIN_400MV_6DB_SNB_B,
	FDI_LINK_TRAIN_600MV_3_5DB_SNB_B,
	FDI_LINK_TRAIN_800MV_0DB_SNB_B,
};

/* The FDI link training functions for SNB/Cougarpoint. */
static void gen6_fdi_link_train(struct drm_crtc *crtc)
{
	struct drm_device *dev = crtc->dev;
	struct drm_i915_private *dev_priv = dev->dev_private;
	struct intel_crtc *intel_crtc = to_intel_crtc(crtc);
	int pipe = intel_crtc->pipe;
	u32 reg, temp, i;

	/* Train 1: umask FDI RX Interrupt symbol_lock and bit_lock bit
	   for train result */
	reg = FDI_RX_IMR(pipe);
	temp = I915_READ(reg);
	temp &= ~FDI_RX_SYMBOL_LOCK;
	temp &= ~FDI_RX_BIT_LOCK;
	I915_WRITE(reg, temp);

	POSTING_READ(reg);
	udelay(150);

	/* enable CPU FDI TX and PCH FDI RX */
	reg = FDI_TX_CTL(pipe);
	temp = I915_READ(reg);
	temp &= ~(7 << 19);
	temp |= (intel_crtc->fdi_lanes - 1) << 19;
	temp &= ~FDI_LINK_TRAIN_NONE;
	temp |= FDI_LINK_TRAIN_PATTERN_1;
	temp &= ~FDI_LINK_TRAIN_VOL_EMP_MASK;
	/* SNB-B */
	temp |= FDI_LINK_TRAIN_400MV_0DB_SNB_B;
	I915_WRITE(reg, temp | FDI_TX_ENABLE);

	reg = FDI_RX_CTL(pipe);
	temp = I915_READ(reg);
	if (HAS_PCH_CPT(dev)) {
		temp &= ~FDI_LINK_TRAIN_PATTERN_MASK_CPT;
		temp |= FDI_LINK_TRAIN_PATTERN_1_CPT;
	} else {
		temp &= ~FDI_LINK_TRAIN_NONE;
		temp |= FDI_LINK_TRAIN_PATTERN_1;
	}
	I915_WRITE(reg, temp | FDI_RX_ENABLE);

	POSTING_READ(reg);
	udelay(150);

	for (i = 0; i < 4; i++ ) {
		reg = FDI_TX_CTL(pipe);
		temp = I915_READ(reg);
		temp &= ~FDI_LINK_TRAIN_VOL_EMP_MASK;
		temp |= snb_b_fdi_train_param[i];
		I915_WRITE(reg, temp);

		POSTING_READ(reg);
		udelay(500);

		reg = FDI_RX_IIR(pipe);
		temp = I915_READ(reg);
		DRM_DEBUG_KMS("FDI_RX_IIR 0x%x\n", temp);

		if (temp & FDI_RX_BIT_LOCK) {
			I915_WRITE(reg, temp | FDI_RX_BIT_LOCK);
			DRM_DEBUG_KMS("FDI train 1 done.\n");
			break;
		}
	}
	if (i == 4)
		DRM_ERROR("FDI train 1 fail!\n");

	/* Train 2 */
	reg = FDI_TX_CTL(pipe);
	temp = I915_READ(reg);
	temp &= ~FDI_LINK_TRAIN_NONE;
	temp |= FDI_LINK_TRAIN_PATTERN_2;
	if (IS_GEN6(dev)) {
		temp &= ~FDI_LINK_TRAIN_VOL_EMP_MASK;
		/* SNB-B */
		temp |= FDI_LINK_TRAIN_400MV_0DB_SNB_B;
	}
	I915_WRITE(reg, temp);

	reg = FDI_RX_CTL(pipe);
	temp = I915_READ(reg);
	if (HAS_PCH_CPT(dev)) {
		temp &= ~FDI_LINK_TRAIN_PATTERN_MASK_CPT;
		temp |= FDI_LINK_TRAIN_PATTERN_2_CPT;
	} else {
		temp &= ~FDI_LINK_TRAIN_NONE;
		temp |= FDI_LINK_TRAIN_PATTERN_2;
	}
	I915_WRITE(reg, temp);

	POSTING_READ(reg);
	udelay(150);

	for (i = 0; i < 4; i++ ) {
		reg = FDI_TX_CTL(pipe);
		temp = I915_READ(reg);
		temp &= ~FDI_LINK_TRAIN_VOL_EMP_MASK;
		temp |= snb_b_fdi_train_param[i];
		I915_WRITE(reg, temp);

		POSTING_READ(reg);
		udelay(500);

		reg = FDI_RX_IIR(pipe);
		temp = I915_READ(reg);
		DRM_DEBUG_KMS("FDI_RX_IIR 0x%x\n", temp);

		if (temp & FDI_RX_SYMBOL_LOCK) {
			I915_WRITE(reg, temp | FDI_RX_SYMBOL_LOCK);
			DRM_DEBUG_KMS("FDI train 2 done.\n");
			break;
		}
	}
	if (i == 4)
		DRM_ERROR("FDI train 2 fail!\n");

	DRM_DEBUG_KMS("FDI train done.\n");
}

/* Manual link training for Ivy Bridge A0 parts */
static void ivb_manual_fdi_link_train(struct drm_crtc *crtc)
{
	struct drm_device *dev = crtc->dev;
	struct drm_i915_private *dev_priv = dev->dev_private;
	struct intel_crtc *intel_crtc = to_intel_crtc(crtc);
	int pipe = intel_crtc->pipe;
	u32 reg, temp, i;

	/* Train 1: umask FDI RX Interrupt symbol_lock and bit_lock bit
	   for train result */
	reg = FDI_RX_IMR(pipe);
	temp = I915_READ(reg);
	temp &= ~FDI_RX_SYMBOL_LOCK;
	temp &= ~FDI_RX_BIT_LOCK;
	I915_WRITE(reg, temp);

	POSTING_READ(reg);
	udelay(150);

	/* enable CPU FDI TX and PCH FDI RX */
	reg = FDI_TX_CTL(pipe);
	temp = I915_READ(reg);
	temp &= ~(7 << 19);
	temp |= (intel_crtc->fdi_lanes - 1) << 19;
	temp &= ~(FDI_LINK_TRAIN_AUTO | FDI_LINK_TRAIN_NONE_IVB);
	temp |= FDI_LINK_TRAIN_PATTERN_1_IVB;
	temp &= ~FDI_LINK_TRAIN_VOL_EMP_MASK;
	temp |= FDI_LINK_TRAIN_400MV_0DB_SNB_B;
	I915_WRITE(reg, temp | FDI_TX_ENABLE);

	reg = FDI_RX_CTL(pipe);
	temp = I915_READ(reg);
	temp &= ~FDI_LINK_TRAIN_AUTO;
	temp &= ~FDI_LINK_TRAIN_PATTERN_MASK_CPT;
	temp |= FDI_LINK_TRAIN_PATTERN_1_CPT;
	I915_WRITE(reg, temp | FDI_RX_ENABLE);

	POSTING_READ(reg);
	udelay(150);

	for (i = 0; i < 4; i++ ) {
		reg = FDI_TX_CTL(pipe);
		temp = I915_READ(reg);
		temp &= ~FDI_LINK_TRAIN_VOL_EMP_MASK;
		temp |= snb_b_fdi_train_param[i];
		I915_WRITE(reg, temp);

		POSTING_READ(reg);
		udelay(500);

		reg = FDI_RX_IIR(pipe);
		temp = I915_READ(reg);
		DRM_DEBUG_KMS("FDI_RX_IIR 0x%x\n", temp);

		if (temp & FDI_RX_BIT_LOCK ||
		    (I915_READ(reg) & FDI_RX_BIT_LOCK)) {
			I915_WRITE(reg, temp | FDI_RX_BIT_LOCK);
			DRM_DEBUG_KMS("FDI train 1 done.\n");
			break;
		}
	}
	if (i == 4)
		DRM_ERROR("FDI train 1 fail!\n");

	/* Train 2 */
	reg = FDI_TX_CTL(pipe);
	temp = I915_READ(reg);
	temp &= ~FDI_LINK_TRAIN_NONE_IVB;
	temp |= FDI_LINK_TRAIN_PATTERN_2_IVB;
	temp &= ~FDI_LINK_TRAIN_VOL_EMP_MASK;
	temp |= FDI_LINK_TRAIN_400MV_0DB_SNB_B;
	I915_WRITE(reg, temp);

	reg = FDI_RX_CTL(pipe);
	temp = I915_READ(reg);
	temp &= ~FDI_LINK_TRAIN_PATTERN_MASK_CPT;
	temp |= FDI_LINK_TRAIN_PATTERN_2_CPT;
	I915_WRITE(reg, temp);

	POSTING_READ(reg);
	udelay(150);

	for (i = 0; i < 4; i++ ) {
		reg = FDI_TX_CTL(pipe);
		temp = I915_READ(reg);
		temp &= ~FDI_LINK_TRAIN_VOL_EMP_MASK;
		temp |= snb_b_fdi_train_param[i];
		I915_WRITE(reg, temp);

		POSTING_READ(reg);
		udelay(500);

		reg = FDI_RX_IIR(pipe);
		temp = I915_READ(reg);
		DRM_DEBUG_KMS("FDI_RX_IIR 0x%x\n", temp);

		if (temp & FDI_RX_SYMBOL_LOCK) {
			I915_WRITE(reg, temp | FDI_RX_SYMBOL_LOCK);
			DRM_DEBUG_KMS("FDI train 2 done.\n");
			break;
		}
	}
	if (i == 4)
		DRM_ERROR("FDI train 2 fail!\n");

	DRM_DEBUG_KMS("FDI train done.\n");
}

static void ironlake_fdi_pll_enable(struct drm_crtc *crtc)
{
	struct drm_device *dev = crtc->dev;
	struct drm_i915_private *dev_priv = dev->dev_private;
	struct intel_crtc *intel_crtc = to_intel_crtc(crtc);
	int pipe = intel_crtc->pipe;
	u32 reg, temp;

	/* Write the TU size bits so error detection works */
	I915_WRITE(FDI_RX_TUSIZE1(pipe),
		   I915_READ(PIPE_DATA_M1(pipe)) & TU_SIZE_MASK);

	/* enable PCH FDI RX PLL, wait warmup plus DMI latency */
	reg = FDI_RX_CTL(pipe);
	temp = I915_READ(reg);
	temp &= ~((0x7 << 19) | (0x7 << 16));
	temp |= (intel_crtc->fdi_lanes - 1) << 19;
	temp |= (I915_READ(PIPECONF(pipe)) & PIPE_BPC_MASK) << 11;
	I915_WRITE(reg, temp | FDI_RX_PLL_ENABLE);

	POSTING_READ(reg);
	udelay(200);

	/* Switch from Rawclk to PCDclk */
	temp = I915_READ(reg);
	I915_WRITE(reg, temp | FDI_PCDCLK);

	POSTING_READ(reg);
	udelay(200);

	/* Enable CPU FDI TX PLL, always on for Ironlake */
	reg = FDI_TX_CTL(pipe);
	temp = I915_READ(reg);
	if ((temp & FDI_TX_PLL_ENABLE) == 0) {
		I915_WRITE(reg, temp | FDI_TX_PLL_ENABLE);

		POSTING_READ(reg);
		udelay(100);
	}
}

static void ironlake_fdi_disable(struct drm_crtc *crtc)
{
	struct drm_device *dev = crtc->dev;
	struct drm_i915_private *dev_priv = dev->dev_private;
	struct intel_crtc *intel_crtc = to_intel_crtc(crtc);
	int pipe = intel_crtc->pipe;
	u32 reg, temp;

	/* disable CPU FDI tx and PCH FDI rx */
	reg = FDI_TX_CTL(pipe);
	temp = I915_READ(reg);
	I915_WRITE(reg, temp & ~FDI_TX_ENABLE);
	POSTING_READ(reg);

	reg = FDI_RX_CTL(pipe);
	temp = I915_READ(reg);
	temp &= ~(0x7 << 16);
	temp |= (I915_READ(PIPECONF(pipe)) & PIPE_BPC_MASK) << 11;
	I915_WRITE(reg, temp & ~FDI_RX_ENABLE);

	POSTING_READ(reg);
	udelay(100);

	/* Ironlake workaround, disable clock pointer after downing FDI */
	if (HAS_PCH_IBX(dev)) {
		I915_WRITE(FDI_RX_CHICKEN(pipe), FDI_RX_PHASE_SYNC_POINTER_OVR);
		I915_WRITE(FDI_RX_CHICKEN(pipe),
			   I915_READ(FDI_RX_CHICKEN(pipe) &
				     ~FDI_RX_PHASE_SYNC_POINTER_EN));
	}

	/* still set train pattern 1 */
	reg = FDI_TX_CTL(pipe);
	temp = I915_READ(reg);
	temp &= ~FDI_LINK_TRAIN_NONE;
	temp |= FDI_LINK_TRAIN_PATTERN_1;
	I915_WRITE(reg, temp);

	reg = FDI_RX_CTL(pipe);
	temp = I915_READ(reg);
	if (HAS_PCH_CPT(dev)) {
		temp &= ~FDI_LINK_TRAIN_PATTERN_MASK_CPT;
		temp |= FDI_LINK_TRAIN_PATTERN_1_CPT;
	} else {
		temp &= ~FDI_LINK_TRAIN_NONE;
		temp |= FDI_LINK_TRAIN_PATTERN_1;
	}
	/* BPC in FDI rx is consistent with that in PIPECONF */
	temp &= ~(0x07 << 16);
	temp |= (I915_READ(PIPECONF(pipe)) & PIPE_BPC_MASK) << 11;
	I915_WRITE(reg, temp);

	POSTING_READ(reg);
	udelay(100);
}

/*
 * When we disable a pipe, we need to clear any pending scanline wait events
 * to avoid hanging the ring, which we assume we are waiting on.
 */
static void intel_clear_scanline_wait(struct drm_device *dev)
{
	struct drm_i915_private *dev_priv = dev->dev_private;
	struct intel_ring_buffer *ring;
	u32 tmp;

	if (IS_GEN2(dev))
		/* Can't break the hang on i8xx */
		return;

	ring = LP_RING(dev_priv);
	tmp = I915_READ_CTL(ring);
	if (tmp & RING_WAIT)
		I915_WRITE_CTL(ring, tmp);
}

static void intel_crtc_wait_for_pending_flips(struct drm_crtc *crtc)
{
	struct drm_i915_gem_object *obj;
	struct drm_i915_private *dev_priv;

	if (crtc->fb == NULL)
		return;

	obj = to_intel_framebuffer(crtc->fb)->obj;
	dev_priv = crtc->dev->dev_private;
	wait_event(dev_priv->pending_flip_queue,
		   atomic_read(&obj->pending_flip) == 0);
}

static bool intel_crtc_driving_pch(struct drm_crtc *crtc)
{
	struct drm_device *dev = crtc->dev;
	struct drm_mode_config *mode_config = &dev->mode_config;
	struct intel_encoder *encoder;

	/*
	 * If there's a non-PCH eDP on this crtc, it must be DP_A, and that
	 * must be driven by its own crtc; no sharing is possible.
	 */
	list_for_each_entry(encoder, &mode_config->encoder_list, base.head) {
		if (encoder->base.crtc != crtc)
			continue;

		switch (encoder->type) {
		case INTEL_OUTPUT_EDP:
			if (!intel_encoder_is_pch_edp(&encoder->base))
				return false;
			continue;
		}
	}

	return true;
}

/*
 * Enable PCH resources required for PCH ports:
 *   - PCH PLLs
 *   - FDI training & RX/TX
 *   - update transcoder timings
 *   - DP transcoding bits
 *   - transcoder
 */
static void ironlake_pch_enable(struct drm_crtc *crtc)
{
	struct drm_device *dev = crtc->dev;
	struct drm_i915_private *dev_priv = dev->dev_private;
	struct intel_crtc *intel_crtc = to_intel_crtc(crtc);
	int pipe = intel_crtc->pipe;
	u32 reg, temp;

	/* For PCH output, training FDI link */
	dev_priv->display.fdi_link_train(crtc);

	intel_enable_pch_pll(dev_priv, pipe);

	if (HAS_PCH_CPT(dev)) {
		/* Be sure PCH DPLL SEL is set */
		temp = I915_READ(PCH_DPLL_SEL);
		if (pipe == 0 && (temp & TRANSA_DPLL_ENABLE) == 0)
			temp |= (TRANSA_DPLL_ENABLE | TRANSA_DPLLA_SEL);
		else if (pipe == 1 && (temp & TRANSB_DPLL_ENABLE) == 0)
			temp |= (TRANSB_DPLL_ENABLE | TRANSB_DPLLB_SEL);
		I915_WRITE(PCH_DPLL_SEL, temp);
	}

	/* set transcoder timing, panel must allow it */
	assert_panel_unlocked(dev_priv, pipe);
	I915_WRITE(TRANS_HTOTAL(pipe), I915_READ(HTOTAL(pipe)));
	I915_WRITE(TRANS_HBLANK(pipe), I915_READ(HBLANK(pipe)));
	I915_WRITE(TRANS_HSYNC(pipe),  I915_READ(HSYNC(pipe)));

	I915_WRITE(TRANS_VTOTAL(pipe), I915_READ(VTOTAL(pipe)));
	I915_WRITE(TRANS_VBLANK(pipe), I915_READ(VBLANK(pipe)));
	I915_WRITE(TRANS_VSYNC(pipe),  I915_READ(VSYNC(pipe)));

	intel_fdi_normal_train(crtc);

	/* For PCH DP, enable TRANS_DP_CTL */
	if (HAS_PCH_CPT(dev) &&
	    intel_pipe_has_type(crtc, INTEL_OUTPUT_DISPLAYPORT)) {
		reg = TRANS_DP_CTL(pipe);
		temp = I915_READ(reg);
		temp &= ~(TRANS_DP_PORT_SEL_MASK |
			  TRANS_DP_SYNC_MASK |
			  TRANS_DP_BPC_MASK);
		temp |= (TRANS_DP_OUTPUT_ENABLE |
			 TRANS_DP_ENH_FRAMING);
		temp |= TRANS_DP_8BPC;

		if (crtc->mode.flags & DRM_MODE_FLAG_PHSYNC)
			temp |= TRANS_DP_HSYNC_ACTIVE_HIGH;
		if (crtc->mode.flags & DRM_MODE_FLAG_PVSYNC)
			temp |= TRANS_DP_VSYNC_ACTIVE_HIGH;

		switch (intel_trans_dp_port_sel(crtc)) {
		case PCH_DP_B:
			temp |= TRANS_DP_PORT_SEL_B;
			break;
		case PCH_DP_C:
			temp |= TRANS_DP_PORT_SEL_C;
			break;
		case PCH_DP_D:
			temp |= TRANS_DP_PORT_SEL_D;
			break;
		default:
			DRM_DEBUG_KMS("Wrong PCH DP port return. Guess port B\n");
			temp |= TRANS_DP_PORT_SEL_B;
			break;
		}

		I915_WRITE(reg, temp);
	}

	intel_enable_transcoder(dev_priv, pipe);
}

static void ironlake_crtc_enable(struct drm_crtc *crtc)
{
	struct drm_device *dev = crtc->dev;
	struct drm_i915_private *dev_priv = dev->dev_private;
	struct intel_crtc *intel_crtc = to_intel_crtc(crtc);
	int pipe = intel_crtc->pipe;
	int plane = intel_crtc->plane;
	u32 temp;
	bool is_pch_port;

	if (intel_crtc->active)
		return;

	intel_crtc->active = true;
	intel_update_watermarks(dev);

	if (intel_pipe_has_type(crtc, INTEL_OUTPUT_LVDS)) {
		temp = I915_READ(PCH_LVDS);
		if ((temp & LVDS_PORT_EN) == 0)
			I915_WRITE(PCH_LVDS, temp | LVDS_PORT_EN);
	}

	is_pch_port = intel_crtc_driving_pch(crtc);

	if (is_pch_port)
		ironlake_fdi_pll_enable(crtc);
	else
		ironlake_fdi_disable(crtc);

	/* Enable panel fitting for LVDS */
	if (dev_priv->pch_pf_size &&
	    (intel_pipe_has_type(crtc, INTEL_OUTPUT_LVDS) || HAS_eDP)) {
		/* Force use of hard-coded filter coefficients
		 * as some pre-programmed values are broken,
		 * e.g. x201.
		 */
		I915_WRITE(PF_CTL(pipe), PF_ENABLE | PF_FILTER_MED_3x3);
		I915_WRITE(PF_WIN_POS(pipe), dev_priv->pch_pf_pos);
		I915_WRITE(PF_WIN_SZ(pipe), dev_priv->pch_pf_size);
	}

	intel_enable_pipe(dev_priv, pipe, is_pch_port);
	intel_enable_plane(dev_priv, plane, pipe);

	if (is_pch_port)
		ironlake_pch_enable(crtc);

	intel_crtc_load_lut(crtc);

	mutex_lock(&dev->struct_mutex);
	intel_update_fbc(dev);
	mutex_unlock(&dev->struct_mutex);

	intel_crtc_update_cursor(crtc, true);
}

static void ironlake_crtc_disable(struct drm_crtc *crtc)
{
	struct drm_device *dev = crtc->dev;
	struct drm_i915_private *dev_priv = dev->dev_private;
	struct intel_crtc *intel_crtc = to_intel_crtc(crtc);
	int pipe = intel_crtc->pipe;
	int plane = intel_crtc->plane;
	u32 reg, temp;

	if (!intel_crtc->active)
		return;

	intel_crtc_wait_for_pending_flips(crtc);
	drm_vblank_off(dev, pipe);
	intel_crtc_update_cursor(crtc, false);

	intel_disable_plane(dev_priv, plane, pipe);

	if (dev_priv->cfb_plane == plane &&
	    dev_priv->display.disable_fbc)
		dev_priv->display.disable_fbc(dev);

	intel_disable_pipe(dev_priv, pipe);

	/* Disable PF */
	I915_WRITE(PF_CTL(pipe), 0);
	I915_WRITE(PF_WIN_SZ(pipe), 0);

	ironlake_fdi_disable(crtc);

	/* This is a horrible layering violation; we should be doing this in
	 * the connector/encoder ->prepare instead, but we don't always have
	 * enough information there about the config to know whether it will
	 * actually be necessary or just cause undesired flicker.
	 */
	intel_disable_pch_ports(dev_priv, pipe);

	intel_disable_transcoder(dev_priv, pipe);

	if (HAS_PCH_CPT(dev)) {
		/* disable TRANS_DP_CTL */
		reg = TRANS_DP_CTL(pipe);
		temp = I915_READ(reg);
		temp &= ~(TRANS_DP_OUTPUT_ENABLE | TRANS_DP_PORT_SEL_MASK);
		temp |= TRANS_DP_PORT_SEL_NONE;
		I915_WRITE(reg, temp);

		/* disable DPLL_SEL */
		temp = I915_READ(PCH_DPLL_SEL);
		switch (pipe) {
		case 0:
			temp &= ~(TRANSA_DPLL_ENABLE | TRANSA_DPLLA_SEL);
			break;
		case 1:
			temp &= ~(TRANSB_DPLL_ENABLE | TRANSB_DPLLB_SEL);
			break;
		case 2:
			/* FIXME: manage transcoder PLLs? */
			temp &= ~(TRANSC_DPLL_ENABLE | TRANSC_DPLLB_SEL);
			break;
		default:
			BUG(); /* wtf */
		}
		I915_WRITE(PCH_DPLL_SEL, temp);
	}

	/* disable PCH DPLL */
	intel_disable_pch_pll(dev_priv, pipe);

	/* Switch from PCDclk to Rawclk */
	reg = FDI_RX_CTL(pipe);
	temp = I915_READ(reg);
	I915_WRITE(reg, temp & ~FDI_PCDCLK);

	/* Disable CPU FDI TX PLL */
	reg = FDI_TX_CTL(pipe);
	temp = I915_READ(reg);
	I915_WRITE(reg, temp & ~FDI_TX_PLL_ENABLE);

	POSTING_READ(reg);
	udelay(100);

	reg = FDI_RX_CTL(pipe);
	temp = I915_READ(reg);
	I915_WRITE(reg, temp & ~FDI_RX_PLL_ENABLE);

	/* Wait for the clocks to turn off. */
	POSTING_READ(reg);
	udelay(100);

	intel_crtc->active = false;
	intel_update_watermarks(dev);

	mutex_lock(&dev->struct_mutex);
	intel_update_fbc(dev);
	intel_clear_scanline_wait(dev);
	mutex_unlock(&dev->struct_mutex);
}

static void ironlake_crtc_dpms(struct drm_crtc *crtc, int mode)
{
	struct intel_crtc *intel_crtc = to_intel_crtc(crtc);
	int pipe = intel_crtc->pipe;
	int plane = intel_crtc->plane;

	/* XXX: When our outputs are all unaware of DPMS modes other than off
	 * and on, we should map those modes to DRM_MODE_DPMS_OFF in the CRTC.
	 */
	switch (mode) {
	case DRM_MODE_DPMS_ON:
	case DRM_MODE_DPMS_STANDBY:
	case DRM_MODE_DPMS_SUSPEND:
		DRM_DEBUG_KMS("crtc %d/%d dpms on\n", pipe, plane);
		ironlake_crtc_enable(crtc);
		break;

	case DRM_MODE_DPMS_OFF:
		DRM_DEBUG_KMS("crtc %d/%d dpms off\n", pipe, plane);
		ironlake_crtc_disable(crtc);
		break;
	}
}

static void intel_crtc_dpms_overlay(struct intel_crtc *intel_crtc, bool enable)
{
	if (!enable && intel_crtc->overlay) {
		struct drm_device *dev = intel_crtc->base.dev;
		struct drm_i915_private *dev_priv = dev->dev_private;

		mutex_lock(&dev->struct_mutex);
		dev_priv->mm.interruptible = false;
		(void) intel_overlay_switch_off(intel_crtc->overlay);
		dev_priv->mm.interruptible = true;
		mutex_unlock(&dev->struct_mutex);
	}

	/* Let userspace switch the overlay on again. In most cases userspace
	 * has to recompute where to put it anyway.
	 */
}

static void i9xx_crtc_enable(struct drm_crtc *crtc)
{
	struct drm_device *dev = crtc->dev;
	struct drm_i915_private *dev_priv = dev->dev_private;
	struct intel_crtc *intel_crtc = to_intel_crtc(crtc);
	int pipe = intel_crtc->pipe;
	int plane = intel_crtc->plane;

	if (intel_crtc->active)
		return;

	intel_crtc->active = true;
	intel_update_watermarks(dev);

	intel_enable_pll(dev_priv, pipe);
	intel_enable_pipe(dev_priv, pipe, false);
	intel_enable_plane(dev_priv, plane, pipe);

	intel_crtc_load_lut(crtc);
	intel_update_fbc(dev);

	/* Give the overlay scaler a chance to enable if it's on this pipe */
	intel_crtc_dpms_overlay(intel_crtc, true);
	intel_crtc_update_cursor(crtc, true);
}

static void i9xx_crtc_disable(struct drm_crtc *crtc)
{
	struct drm_device *dev = crtc->dev;
	struct drm_i915_private *dev_priv = dev->dev_private;
	struct intel_crtc *intel_crtc = to_intel_crtc(crtc);
	int pipe = intel_crtc->pipe;
	int plane = intel_crtc->plane;

	if (!intel_crtc->active)
		return;

	/* Give the overlay scaler a chance to disable if it's on this pipe */
	intel_crtc_wait_for_pending_flips(crtc);
	drm_vblank_off(dev, pipe);
	intel_crtc_dpms_overlay(intel_crtc, false);
	intel_crtc_update_cursor(crtc, false);

	if (dev_priv->cfb_plane == plane &&
	    dev_priv->display.disable_fbc)
		dev_priv->display.disable_fbc(dev);

	intel_disable_plane(dev_priv, plane, pipe);
	intel_disable_pipe(dev_priv, pipe);
	intel_disable_pll(dev_priv, pipe);

	intel_crtc->active = false;
	intel_update_fbc(dev);
	intel_update_watermarks(dev);
	intel_clear_scanline_wait(dev);
}

static void i9xx_crtc_dpms(struct drm_crtc *crtc, int mode)
{
	/* XXX: When our outputs are all unaware of DPMS modes other than off
	 * and on, we should map those modes to DRM_MODE_DPMS_OFF in the CRTC.
	 */
	switch (mode) {
	case DRM_MODE_DPMS_ON:
	case DRM_MODE_DPMS_STANDBY:
	case DRM_MODE_DPMS_SUSPEND:
		i9xx_crtc_enable(crtc);
		break;
	case DRM_MODE_DPMS_OFF:
		i9xx_crtc_disable(crtc);
		break;
	}
}

/**
 * Sets the power management mode of the pipe and plane.
 */
static void intel_crtc_dpms(struct drm_crtc *crtc, int mode)
{
	struct drm_device *dev = crtc->dev;
	struct drm_i915_private *dev_priv = dev->dev_private;
	struct drm_i915_master_private *master_priv;
	struct intel_crtc *intel_crtc = to_intel_crtc(crtc);
	int pipe = intel_crtc->pipe;
	bool enabled;

	if (intel_crtc->dpms_mode == mode)
		return;

	intel_crtc->dpms_mode = mode;

	dev_priv->display.dpms(crtc, mode);

	if (!dev->primary->master)
		return;

	master_priv = dev->primary->master->driver_priv;
	if (!master_priv->sarea_priv)
		return;

	enabled = crtc->enabled && mode != DRM_MODE_DPMS_OFF;

	switch (pipe) {
	case 0:
		master_priv->sarea_priv->pipeA_w = enabled ? crtc->mode.hdisplay : 0;
		master_priv->sarea_priv->pipeA_h = enabled ? crtc->mode.vdisplay : 0;
		break;
	case 1:
		master_priv->sarea_priv->pipeB_w = enabled ? crtc->mode.hdisplay : 0;
		master_priv->sarea_priv->pipeB_h = enabled ? crtc->mode.vdisplay : 0;
		break;
	default:
		DRM_ERROR("Can't update pipe %c in SAREA\n", pipe_name(pipe));
		break;
	}
}

static void intel_crtc_disable(struct drm_crtc *crtc)
{
	struct drm_crtc_helper_funcs *crtc_funcs = crtc->helper_private;
	struct drm_device *dev = crtc->dev;

	crtc_funcs->dpms(crtc, DRM_MODE_DPMS_OFF);

	if (crtc->fb) {
		mutex_lock(&dev->struct_mutex);
		i915_gem_object_unpin(to_intel_framebuffer(crtc->fb)->obj);
		mutex_unlock(&dev->struct_mutex);
	}
}

/* Prepare for a mode set.
 *
 * Note we could be a lot smarter here.  We need to figure out which outputs
 * will be enabled, which disabled (in short, how the config will changes)
 * and perform the minimum necessary steps to accomplish that, e.g. updating
 * watermarks, FBC configuration, making sure PLLs are programmed correctly,
 * panel fitting is in the proper state, etc.
 */
static void i9xx_crtc_prepare(struct drm_crtc *crtc)
{
	i9xx_crtc_disable(crtc);
}

static void i9xx_crtc_commit(struct drm_crtc *crtc)
{
	i9xx_crtc_enable(crtc);
}

static void ironlake_crtc_prepare(struct drm_crtc *crtc)
{
	ironlake_crtc_disable(crtc);
}

static void ironlake_crtc_commit(struct drm_crtc *crtc)
{
	ironlake_crtc_enable(crtc);
}

void intel_encoder_prepare (struct drm_encoder *encoder)
{
	struct drm_encoder_helper_funcs *encoder_funcs = encoder->helper_private;
	/* lvds has its own version of prepare see intel_lvds_prepare */
	encoder_funcs->dpms(encoder, DRM_MODE_DPMS_OFF);
}

void intel_encoder_commit (struct drm_encoder *encoder)
{
	struct drm_encoder_helper_funcs *encoder_funcs = encoder->helper_private;
	/* lvds has its own version of commit see intel_lvds_commit */
	encoder_funcs->dpms(encoder, DRM_MODE_DPMS_ON);
}

void intel_encoder_destroy(struct drm_encoder *encoder)
{
	struct intel_encoder *intel_encoder = to_intel_encoder(encoder);

	drm_encoder_cleanup(encoder);
	kfree(intel_encoder);
}

static bool intel_crtc_mode_fixup(struct drm_crtc *crtc,
				  struct drm_display_mode *mode,
				  struct drm_display_mode *adjusted_mode)
{
	struct drm_device *dev = crtc->dev;

	if (HAS_PCH_SPLIT(dev)) {
		/* FDI link clock is fixed at 2.7G */
		if (mode->clock * 3 > IRONLAKE_FDI_FREQ * 4)
			return false;
	}

	/* XXX some encoders set the crtcinfo, others don't.
	 * Obviously we need some form of conflict resolution here...
	 */
	if (adjusted_mode->crtc_htotal == 0)
		drm_mode_set_crtcinfo(adjusted_mode, 0);

	return true;
}

static int i945_get_display_clock_speed(struct drm_device *dev)
{
	return 400000;
}

static int i915_get_display_clock_speed(struct drm_device *dev)
{
	return 333000;
}

static int i9xx_misc_get_display_clock_speed(struct drm_device *dev)
{
	return 200000;
}

static int i915gm_get_display_clock_speed(struct drm_device *dev)
{
	u16 gcfgc = 0;

	pci_read_config_word(dev->pdev, GCFGC, &gcfgc);

	if (gcfgc & GC_LOW_FREQUENCY_ENABLE)
		return 133000;
	else {
		switch (gcfgc & GC_DISPLAY_CLOCK_MASK) {
		case GC_DISPLAY_CLOCK_333_MHZ:
			return 333000;
		default:
		case GC_DISPLAY_CLOCK_190_200_MHZ:
			return 190000;
		}
	}
}

static int i865_get_display_clock_speed(struct drm_device *dev)
{
	return 266000;
}

static int i855_get_display_clock_speed(struct drm_device *dev)
{
	u16 hpllcc = 0;
	/* Assume that the hardware is in the high speed state.  This
	 * should be the default.
	 */
	switch (hpllcc & GC_CLOCK_CONTROL_MASK) {
	case GC_CLOCK_133_200:
	case GC_CLOCK_100_200:
		return 200000;
	case GC_CLOCK_166_250:
		return 250000;
	case GC_CLOCK_100_133:
		return 133000;
	}

	/* Shouldn't happen */
	return 0;
}

static int i830_get_display_clock_speed(struct drm_device *dev)
{
	return 133000;
}

struct fdi_m_n {
	u32        tu;
	u32        gmch_m;
	u32        gmch_n;
	u32        link_m;
	u32        link_n;
};

static void
fdi_reduce_ratio(u32 *num, u32 *den)
{
	while (*num > 0xffffff || *den > 0xffffff) {
		*num >>= 1;
		*den >>= 1;
	}
}

static void
ironlake_compute_m_n(int bits_per_pixel, int nlanes, int pixel_clock,
		     int link_clock, struct fdi_m_n *m_n)
{
	m_n->tu = 64; /* default size */

	/* BUG_ON(pixel_clock > INT_MAX / 36); */
	m_n->gmch_m = bits_per_pixel * pixel_clock;
	m_n->gmch_n = link_clock * nlanes * 8;
	fdi_reduce_ratio(&m_n->gmch_m, &m_n->gmch_n);

	m_n->link_m = pixel_clock;
	m_n->link_n = link_clock;
	fdi_reduce_ratio(&m_n->link_m, &m_n->link_n);
}


struct intel_watermark_params {
	unsigned long fifo_size;
	unsigned long max_wm;
	unsigned long default_wm;
	unsigned long guard_size;
	unsigned long cacheline_size;
};

/* Pineview has different values for various configs */
static const struct intel_watermark_params pineview_display_wm = {
	PINEVIEW_DISPLAY_FIFO,
	PINEVIEW_MAX_WM,
	PINEVIEW_DFT_WM,
	PINEVIEW_GUARD_WM,
	PINEVIEW_FIFO_LINE_SIZE
};
static const struct intel_watermark_params pineview_display_hplloff_wm = {
	PINEVIEW_DISPLAY_FIFO,
	PINEVIEW_MAX_WM,
	PINEVIEW_DFT_HPLLOFF_WM,
	PINEVIEW_GUARD_WM,
	PINEVIEW_FIFO_LINE_SIZE
};
static const struct intel_watermark_params pineview_cursor_wm = {
	PINEVIEW_CURSOR_FIFO,
	PINEVIEW_CURSOR_MAX_WM,
	PINEVIEW_CURSOR_DFT_WM,
	PINEVIEW_CURSOR_GUARD_WM,
	PINEVIEW_FIFO_LINE_SIZE,
};
static const struct intel_watermark_params pineview_cursor_hplloff_wm = {
	PINEVIEW_CURSOR_FIFO,
	PINEVIEW_CURSOR_MAX_WM,
	PINEVIEW_CURSOR_DFT_WM,
	PINEVIEW_CURSOR_GUARD_WM,
	PINEVIEW_FIFO_LINE_SIZE
};
static const struct intel_watermark_params g4x_wm_info = {
	G4X_FIFO_SIZE,
	G4X_MAX_WM,
	G4X_MAX_WM,
	2,
	G4X_FIFO_LINE_SIZE,
};
static const struct intel_watermark_params g4x_cursor_wm_info = {
	I965_CURSOR_FIFO,
	I965_CURSOR_MAX_WM,
	I965_CURSOR_DFT_WM,
	2,
	G4X_FIFO_LINE_SIZE,
};
static const struct intel_watermark_params i965_cursor_wm_info = {
	I965_CURSOR_FIFO,
	I965_CURSOR_MAX_WM,
	I965_CURSOR_DFT_WM,
	2,
	I915_FIFO_LINE_SIZE,
};
static const struct intel_watermark_params i945_wm_info = {
	I945_FIFO_SIZE,
	I915_MAX_WM,
	1,
	2,
	I915_FIFO_LINE_SIZE
};
static const struct intel_watermark_params i915_wm_info = {
	I915_FIFO_SIZE,
	I915_MAX_WM,
	1,
	2,
	I915_FIFO_LINE_SIZE
};
static const struct intel_watermark_params i855_wm_info = {
	I855GM_FIFO_SIZE,
	I915_MAX_WM,
	1,
	2,
	I830_FIFO_LINE_SIZE
};
static const struct intel_watermark_params i830_wm_info = {
	I830_FIFO_SIZE,
	I915_MAX_WM,
	1,
	2,
	I830_FIFO_LINE_SIZE
};

static const struct intel_watermark_params ironlake_display_wm_info = {
	ILK_DISPLAY_FIFO,
	ILK_DISPLAY_MAXWM,
	ILK_DISPLAY_DFTWM,
	2,
	ILK_FIFO_LINE_SIZE
};
static const struct intel_watermark_params ironlake_cursor_wm_info = {
	ILK_CURSOR_FIFO,
	ILK_CURSOR_MAXWM,
	ILK_CURSOR_DFTWM,
	2,
	ILK_FIFO_LINE_SIZE
};
static const struct intel_watermark_params ironlake_display_srwm_info = {
	ILK_DISPLAY_SR_FIFO,
	ILK_DISPLAY_MAX_SRWM,
	ILK_DISPLAY_DFT_SRWM,
	2,
	ILK_FIFO_LINE_SIZE
};
static const struct intel_watermark_params ironlake_cursor_srwm_info = {
	ILK_CURSOR_SR_FIFO,
	ILK_CURSOR_MAX_SRWM,
	ILK_CURSOR_DFT_SRWM,
	2,
	ILK_FIFO_LINE_SIZE
};

static const struct intel_watermark_params sandybridge_display_wm_info = {
	SNB_DISPLAY_FIFO,
	SNB_DISPLAY_MAXWM,
	SNB_DISPLAY_DFTWM,
	2,
	SNB_FIFO_LINE_SIZE
};
static const struct intel_watermark_params sandybridge_cursor_wm_info = {
	SNB_CURSOR_FIFO,
	SNB_CURSOR_MAXWM,
	SNB_CURSOR_DFTWM,
	2,
	SNB_FIFO_LINE_SIZE
};
static const struct intel_watermark_params sandybridge_display_srwm_info = {
	SNB_DISPLAY_SR_FIFO,
	SNB_DISPLAY_MAX_SRWM,
	SNB_DISPLAY_DFT_SRWM,
	2,
	SNB_FIFO_LINE_SIZE
};
static const struct intel_watermark_params sandybridge_cursor_srwm_info = {
	SNB_CURSOR_SR_FIFO,
	SNB_CURSOR_MAX_SRWM,
	SNB_CURSOR_DFT_SRWM,
	2,
	SNB_FIFO_LINE_SIZE
};


/**
 * intel_calculate_wm - calculate watermark level
 * @clock_in_khz: pixel clock
 * @wm: chip FIFO params
 * @pixel_size: display pixel size
 * @latency_ns: memory latency for the platform
 *
 * Calculate the watermark level (the level at which the display plane will
 * start fetching from memory again).  Each chip has a different display
 * FIFO size and allocation, so the caller needs to figure that out and pass
 * in the correct intel_watermark_params structure.
 *
 * As the pixel clock runs, the FIFO will be drained at a rate that depends
 * on the pixel size.  When it reaches the watermark level, it'll start
 * fetching FIFO line sized based chunks from memory until the FIFO fills
 * past the watermark point.  If the FIFO drains completely, a FIFO underrun
 * will occur, and a display engine hang could result.
 */
static unsigned long intel_calculate_wm(unsigned long clock_in_khz,
					const struct intel_watermark_params *wm,
					int fifo_size,
					int pixel_size,
					unsigned long latency_ns)
{
	long entries_required, wm_size;

	/*
	 * Note: we need to make sure we don't overflow for various clock &
	 * latency values.
	 * clocks go from a few thousand to several hundred thousand.
	 * latency is usually a few thousand
	 */
	entries_required = ((clock_in_khz / 1000) * pixel_size * latency_ns) /
		1000;
	entries_required = DIV_ROUND_UP(entries_required, wm->cacheline_size);

	DRM_DEBUG_KMS("FIFO entries required for mode: %ld\n", entries_required);

	wm_size = fifo_size - (entries_required + wm->guard_size);

	DRM_DEBUG_KMS("FIFO watermark level: %ld\n", wm_size);

	/* Don't promote wm_size to unsigned... */
	if (wm_size > (long)wm->max_wm)
		wm_size = wm->max_wm;
	if (wm_size <= 0)
		wm_size = wm->default_wm;
	return wm_size;
}

struct cxsr_latency {
	int is_desktop;
	int is_ddr3;
	unsigned long fsb_freq;
	unsigned long mem_freq;
	unsigned long display_sr;
	unsigned long display_hpll_disable;
	unsigned long cursor_sr;
	unsigned long cursor_hpll_disable;
};

static const struct cxsr_latency cxsr_latency_table[] = {
	{1, 0, 800, 400, 3382, 33382, 3983, 33983},    /* DDR2-400 SC */
	{1, 0, 800, 667, 3354, 33354, 3807, 33807},    /* DDR2-667 SC */
	{1, 0, 800, 800, 3347, 33347, 3763, 33763},    /* DDR2-800 SC */
	{1, 1, 800, 667, 6420, 36420, 6873, 36873},    /* DDR3-667 SC */
	{1, 1, 800, 800, 5902, 35902, 6318, 36318},    /* DDR3-800 SC */

	{1, 0, 667, 400, 3400, 33400, 4021, 34021},    /* DDR2-400 SC */
	{1, 0, 667, 667, 3372, 33372, 3845, 33845},    /* DDR2-667 SC */
	{1, 0, 667, 800, 3386, 33386, 3822, 33822},    /* DDR2-800 SC */
	{1, 1, 667, 667, 6438, 36438, 6911, 36911},    /* DDR3-667 SC */
	{1, 1, 667, 800, 5941, 35941, 6377, 36377},    /* DDR3-800 SC */

	{1, 0, 400, 400, 3472, 33472, 4173, 34173},    /* DDR2-400 SC */
	{1, 0, 400, 667, 3443, 33443, 3996, 33996},    /* DDR2-667 SC */
	{1, 0, 400, 800, 3430, 33430, 3946, 33946},    /* DDR2-800 SC */
	{1, 1, 400, 667, 6509, 36509, 7062, 37062},    /* DDR3-667 SC */
	{1, 1, 400, 800, 5985, 35985, 6501, 36501},    /* DDR3-800 SC */

	{0, 0, 800, 400, 3438, 33438, 4065, 34065},    /* DDR2-400 SC */
	{0, 0, 800, 667, 3410, 33410, 3889, 33889},    /* DDR2-667 SC */
	{0, 0, 800, 800, 3403, 33403, 3845, 33845},    /* DDR2-800 SC */
	{0, 1, 800, 667, 6476, 36476, 6955, 36955},    /* DDR3-667 SC */
	{0, 1, 800, 800, 5958, 35958, 6400, 36400},    /* DDR3-800 SC */

	{0, 0, 667, 400, 3456, 33456, 4103, 34106},    /* DDR2-400 SC */
	{0, 0, 667, 667, 3428, 33428, 3927, 33927},    /* DDR2-667 SC */
	{0, 0, 667, 800, 3443, 33443, 3905, 33905},    /* DDR2-800 SC */
	{0, 1, 667, 667, 6494, 36494, 6993, 36993},    /* DDR3-667 SC */
	{0, 1, 667, 800, 5998, 35998, 6460, 36460},    /* DDR3-800 SC */

	{0, 0, 400, 400, 3528, 33528, 4255, 34255},    /* DDR2-400 SC */
	{0, 0, 400, 667, 3500, 33500, 4079, 34079},    /* DDR2-667 SC */
	{0, 0, 400, 800, 3487, 33487, 4029, 34029},    /* DDR2-800 SC */
	{0, 1, 400, 667, 6566, 36566, 7145, 37145},    /* DDR3-667 SC */
	{0, 1, 400, 800, 6042, 36042, 6584, 36584},    /* DDR3-800 SC */
};

static const struct cxsr_latency *intel_get_cxsr_latency(int is_desktop,
							 int is_ddr3,
							 int fsb,
							 int mem)
{
	const struct cxsr_latency *latency;
	int i;

	if (fsb == 0 || mem == 0)
		return NULL;

	for (i = 0; i < ARRAY_SIZE(cxsr_latency_table); i++) {
		latency = &cxsr_latency_table[i];
		if (is_desktop == latency->is_desktop &&
		    is_ddr3 == latency->is_ddr3 &&
		    fsb == latency->fsb_freq && mem == latency->mem_freq)
			return latency;
	}

	DRM_DEBUG_KMS("Unknown FSB/MEM found, disable CxSR\n");

	return NULL;
}

static void pineview_disable_cxsr(struct drm_device *dev)
{
	struct drm_i915_private *dev_priv = dev->dev_private;

	/* deactivate cxsr */
	I915_WRITE(DSPFW3, I915_READ(DSPFW3) & ~PINEVIEW_SELF_REFRESH_EN);
}

/*
 * Latency for FIFO fetches is dependent on several factors:
 *   - memory configuration (speed, channels)
 *   - chipset
 *   - current MCH state
 * It can be fairly high in some situations, so here we assume a fairly
 * pessimal value.  It's a tradeoff between extra memory fetches (if we
 * set this value too high, the FIFO will fetch frequently to stay full)
 * and power consumption (set it too low to save power and we might see
 * FIFO underruns and display "flicker").
 *
 * A value of 5us seems to be a good balance; safe for very low end
 * platforms but not overly aggressive on lower latency configs.
 */
static const int latency_ns = 5000;

static int i9xx_get_fifo_size(struct drm_device *dev, int plane)
{
	struct drm_i915_private *dev_priv = dev->dev_private;
	uint32_t dsparb = I915_READ(DSPARB);
	int size;

	size = dsparb & 0x7f;
	if (plane)
		size = ((dsparb >> DSPARB_CSTART_SHIFT) & 0x7f) - size;

	DRM_DEBUG_KMS("FIFO size - (0x%08x) %s: %d\n", dsparb,
		      plane ? "B" : "A", size);

	return size;
}

static int i85x_get_fifo_size(struct drm_device *dev, int plane)
{
	struct drm_i915_private *dev_priv = dev->dev_private;
	uint32_t dsparb = I915_READ(DSPARB);
	int size;

	size = dsparb & 0x1ff;
	if (plane)
		size = ((dsparb >> DSPARB_BEND_SHIFT) & 0x1ff) - size;
	size >>= 1; /* Convert to cachelines */

	DRM_DEBUG_KMS("FIFO size - (0x%08x) %s: %d\n", dsparb,
		      plane ? "B" : "A", size);

	return size;
}

static int i845_get_fifo_size(struct drm_device *dev, int plane)
{
	struct drm_i915_private *dev_priv = dev->dev_private;
	uint32_t dsparb = I915_READ(DSPARB);
	int size;

	size = dsparb & 0x7f;
	size >>= 2; /* Convert to cachelines */

	DRM_DEBUG_KMS("FIFO size - (0x%08x) %s: %d\n", dsparb,
		      plane ? "B" : "A",
		      size);

	return size;
}

static int i830_get_fifo_size(struct drm_device *dev, int plane)
{
	struct drm_i915_private *dev_priv = dev->dev_private;
	uint32_t dsparb = I915_READ(DSPARB);
	int size;

	size = dsparb & 0x7f;
	size >>= 1; /* Convert to cachelines */

	DRM_DEBUG_KMS("FIFO size - (0x%08x) %s: %d\n", dsparb,
		      plane ? "B" : "A", size);

	return size;
}

static struct drm_crtc *single_enabled_crtc(struct drm_device *dev)
{
	struct drm_crtc *crtc, *enabled = NULL;

	list_for_each_entry(crtc, &dev->mode_config.crtc_list, head) {
		if (crtc->enabled && crtc->fb) {
			if (enabled)
				return NULL;
			enabled = crtc;
		}
	}

	return enabled;
}

static void pineview_update_wm(struct drm_device *dev)
{
	struct drm_i915_private *dev_priv = dev->dev_private;
	struct drm_crtc *crtc;
	const struct cxsr_latency *latency;
	u32 reg;
	unsigned long wm;

	latency = intel_get_cxsr_latency(IS_PINEVIEW_G(dev), dev_priv->is_ddr3,
					 dev_priv->fsb_freq, dev_priv->mem_freq);
	if (!latency) {
		DRM_DEBUG_KMS("Unknown FSB/MEM found, disable CxSR\n");
		pineview_disable_cxsr(dev);
		return;
	}

	crtc = single_enabled_crtc(dev);
	if (crtc) {
		int clock = crtc->mode.clock;
		int pixel_size = crtc->fb->bits_per_pixel / 8;

		/* Display SR */
		wm = intel_calculate_wm(clock, &pineview_display_wm,
					pineview_display_wm.fifo_size,
					pixel_size, latency->display_sr);
		reg = I915_READ(DSPFW1);
		reg &= ~DSPFW_SR_MASK;
		reg |= wm << DSPFW_SR_SHIFT;
		I915_WRITE(DSPFW1, reg);
		DRM_DEBUG_KMS("DSPFW1 register is %x\n", reg);

		/* cursor SR */
		wm = intel_calculate_wm(clock, &pineview_cursor_wm,
					pineview_display_wm.fifo_size,
					pixel_size, latency->cursor_sr);
		reg = I915_READ(DSPFW3);
		reg &= ~DSPFW_CURSOR_SR_MASK;
		reg |= (wm & 0x3f) << DSPFW_CURSOR_SR_SHIFT;
		I915_WRITE(DSPFW3, reg);

		/* Display HPLL off SR */
		wm = intel_calculate_wm(clock, &pineview_display_hplloff_wm,
					pineview_display_hplloff_wm.fifo_size,
					pixel_size, latency->display_hpll_disable);
		reg = I915_READ(DSPFW3);
		reg &= ~DSPFW_HPLL_SR_MASK;
		reg |= wm & DSPFW_HPLL_SR_MASK;
		I915_WRITE(DSPFW3, reg);

		/* cursor HPLL off SR */
		wm = intel_calculate_wm(clock, &pineview_cursor_hplloff_wm,
					pineview_display_hplloff_wm.fifo_size,
					pixel_size, latency->cursor_hpll_disable);
		reg = I915_READ(DSPFW3);
		reg &= ~DSPFW_HPLL_CURSOR_MASK;
		reg |= (wm & 0x3f) << DSPFW_HPLL_CURSOR_SHIFT;
		I915_WRITE(DSPFW3, reg);
		DRM_DEBUG_KMS("DSPFW3 register is %x\n", reg);

		/* activate cxsr */
		I915_WRITE(DSPFW3,
			   I915_READ(DSPFW3) | PINEVIEW_SELF_REFRESH_EN);
		DRM_DEBUG_KMS("Self-refresh is enabled\n");
	} else {
		pineview_disable_cxsr(dev);
		DRM_DEBUG_KMS("Self-refresh is disabled\n");
	}
}

static bool g4x_compute_wm0(struct drm_device *dev,
			    int plane,
			    const struct intel_watermark_params *display,
			    int display_latency_ns,
			    const struct intel_watermark_params *cursor,
			    int cursor_latency_ns,
			    int *plane_wm,
			    int *cursor_wm)
{
	struct drm_crtc *crtc;
	int htotal, hdisplay, clock, pixel_size;
	int line_time_us, line_count;
	int entries, tlb_miss;

	crtc = intel_get_crtc_for_plane(dev, plane);
	if (crtc->fb == NULL || !crtc->enabled) {
		*cursor_wm = cursor->guard_size;
		*plane_wm = display->guard_size;
		return false;
	}

	htotal = crtc->mode.htotal;
	hdisplay = crtc->mode.hdisplay;
	clock = crtc->mode.clock;
	pixel_size = crtc->fb->bits_per_pixel / 8;

	/* Use the small buffer method to calculate plane watermark */
	entries = ((clock * pixel_size / 1000) * display_latency_ns) / 1000;
	tlb_miss = display->fifo_size*display->cacheline_size - hdisplay * 8;
	if (tlb_miss > 0)
		entries += tlb_miss;
	entries = DIV_ROUND_UP(entries, display->cacheline_size);
	*plane_wm = entries + display->guard_size;
	if (*plane_wm > (int)display->max_wm)
		*plane_wm = display->max_wm;

	/* Use the large buffer method to calculate cursor watermark */
	line_time_us = ((htotal * 1000) / clock);
	line_count = (cursor_latency_ns / line_time_us + 1000) / 1000;
	entries = line_count * 64 * pixel_size;
	tlb_miss = cursor->fifo_size*cursor->cacheline_size - hdisplay * 8;
	if (tlb_miss > 0)
		entries += tlb_miss;
	entries = DIV_ROUND_UP(entries, cursor->cacheline_size);
	*cursor_wm = entries + cursor->guard_size;
	if (*cursor_wm > (int)cursor->max_wm)
		*cursor_wm = (int)cursor->max_wm;

	return true;
}

/*
 * Check the wm result.
 *
 * If any calculated watermark values is larger than the maximum value that
 * can be programmed into the associated watermark register, that watermark
 * must be disabled.
 */
static bool g4x_check_srwm(struct drm_device *dev,
			   int display_wm, int cursor_wm,
			   const struct intel_watermark_params *display,
			   const struct intel_watermark_params *cursor)
{
	DRM_DEBUG_KMS("SR watermark: display plane %d, cursor %d\n",
		      display_wm, cursor_wm);

	if (display_wm > display->max_wm) {
		DRM_DEBUG_KMS("display watermark is too large(%d/%ld), disabling\n",
			      display_wm, display->max_wm);
		return false;
	}

	if (cursor_wm > cursor->max_wm) {
		DRM_DEBUG_KMS("cursor watermark is too large(%d/%ld), disabling\n",
			      cursor_wm, cursor->max_wm);
		return false;
	}

	if (!(display_wm || cursor_wm)) {
		DRM_DEBUG_KMS("SR latency is 0, disabling\n");
		return false;
	}

	return true;
}

static bool g4x_compute_srwm(struct drm_device *dev,
			     int plane,
			     int latency_ns,
			     const struct intel_watermark_params *display,
			     const struct intel_watermark_params *cursor,
			     int *display_wm, int *cursor_wm)
{
	struct drm_crtc *crtc;
	int hdisplay, htotal, pixel_size, clock;
	unsigned long line_time_us;
	int line_count, line_size;
	int small, large;
	int entries;

	if (!latency_ns) {
		*display_wm = *cursor_wm = 0;
		return false;
	}

	crtc = intel_get_crtc_for_plane(dev, plane);
	hdisplay = crtc->mode.hdisplay;
	htotal = crtc->mode.htotal;
	clock = crtc->mode.clock;
	pixel_size = crtc->fb->bits_per_pixel / 8;

	line_time_us = (htotal * 1000) / clock;
	line_count = (latency_ns / line_time_us + 1000) / 1000;
	line_size = hdisplay * pixel_size;

	/* Use the minimum of the small and large buffer method for primary */
	small = ((clock * pixel_size / 1000) * latency_ns) / 1000;
	large = line_count * line_size;

	entries = DIV_ROUND_UP(min(small, large), display->cacheline_size);
	*display_wm = entries + display->guard_size;

	/* calculate the self-refresh watermark for display cursor */
	entries = line_count * pixel_size * 64;
	entries = DIV_ROUND_UP(entries, cursor->cacheline_size);
	*cursor_wm = entries + cursor->guard_size;

	return g4x_check_srwm(dev,
			      *display_wm, *cursor_wm,
			      display, cursor);
}

#define single_plane_enabled(mask) is_power_of_2(mask)

static void g4x_update_wm(struct drm_device *dev)
{
	static const int sr_latency_ns = 12000;
	struct drm_i915_private *dev_priv = dev->dev_private;
	int planea_wm, planeb_wm, cursora_wm, cursorb_wm;
	int plane_sr, cursor_sr;
	unsigned int enabled = 0;

	if (g4x_compute_wm0(dev, 0,
			    &g4x_wm_info, latency_ns,
			    &g4x_cursor_wm_info, latency_ns,
			    &planea_wm, &cursora_wm))
		enabled |= 1;

	if (g4x_compute_wm0(dev, 1,
			    &g4x_wm_info, latency_ns,
			    &g4x_cursor_wm_info, latency_ns,
			    &planeb_wm, &cursorb_wm))
		enabled |= 2;

	plane_sr = cursor_sr = 0;
	if (single_plane_enabled(enabled) &&
	    g4x_compute_srwm(dev, ffs(enabled) - 1,
			     sr_latency_ns,
			     &g4x_wm_info,
			     &g4x_cursor_wm_info,
			     &plane_sr, &cursor_sr))
		I915_WRITE(FW_BLC_SELF, FW_BLC_SELF_EN);
	else
		I915_WRITE(FW_BLC_SELF,
			   I915_READ(FW_BLC_SELF) & ~FW_BLC_SELF_EN);

	DRM_DEBUG_KMS("Setting FIFO watermarks - A: plane=%d, cursor=%d, B: plane=%d, cursor=%d, SR: plane=%d, cursor=%d\n",
		      planea_wm, cursora_wm,
		      planeb_wm, cursorb_wm,
		      plane_sr, cursor_sr);

	I915_WRITE(DSPFW1,
		   (plane_sr << DSPFW_SR_SHIFT) |
		   (cursorb_wm << DSPFW_CURSORB_SHIFT) |
		   (planeb_wm << DSPFW_PLANEB_SHIFT) |
		   planea_wm);
	I915_WRITE(DSPFW2,
		   (I915_READ(DSPFW2) & DSPFW_CURSORA_MASK) |
		   (cursora_wm << DSPFW_CURSORA_SHIFT));
	/* HPLL off in SR has some issues on G4x... disable it */
	I915_WRITE(DSPFW3,
		   (I915_READ(DSPFW3) & ~DSPFW_HPLL_SR_EN) |
		   (cursor_sr << DSPFW_CURSOR_SR_SHIFT));
}

static void i965_update_wm(struct drm_device *dev)
{
	struct drm_i915_private *dev_priv = dev->dev_private;
	struct drm_crtc *crtc;
	int srwm = 1;
	int cursor_sr = 16;

	/* Calc sr entries for one plane configs */
	crtc = single_enabled_crtc(dev);
	if (crtc) {
		/* self-refresh has much higher latency */
		static const int sr_latency_ns = 12000;
		int clock = crtc->mode.clock;
		int htotal = crtc->mode.htotal;
		int hdisplay = crtc->mode.hdisplay;
		int pixel_size = crtc->fb->bits_per_pixel / 8;
		unsigned long line_time_us;
		int entries;

		line_time_us = ((htotal * 1000) / clock);

		/* Use ns/us then divide to preserve precision */
		entries = (((sr_latency_ns / line_time_us) + 1000) / 1000) *
			pixel_size * hdisplay;
		entries = DIV_ROUND_UP(entries, I915_FIFO_LINE_SIZE);
		srwm = I965_FIFO_SIZE - entries;
		if (srwm < 0)
			srwm = 1;
		srwm &= 0x1ff;
		DRM_DEBUG_KMS("self-refresh entries: %d, wm: %d\n",
			      entries, srwm);

		entries = (((sr_latency_ns / line_time_us) + 1000) / 1000) *
			pixel_size * 64;
		entries = DIV_ROUND_UP(entries,
					  i965_cursor_wm_info.cacheline_size);
		cursor_sr = i965_cursor_wm_info.fifo_size -
			(entries + i965_cursor_wm_info.guard_size);

		if (cursor_sr > i965_cursor_wm_info.max_wm)
			cursor_sr = i965_cursor_wm_info.max_wm;

		DRM_DEBUG_KMS("self-refresh watermark: display plane %d "
			      "cursor %d\n", srwm, cursor_sr);

		if (IS_CRESTLINE(dev))
			I915_WRITE(FW_BLC_SELF, FW_BLC_SELF_EN);
	} else {
		/* Turn off self refresh if both pipes are enabled */
		if (IS_CRESTLINE(dev))
			I915_WRITE(FW_BLC_SELF, I915_READ(FW_BLC_SELF)
				   & ~FW_BLC_SELF_EN);
	}

	DRM_DEBUG_KMS("Setting FIFO watermarks - A: 8, B: 8, C: 8, SR %d\n",
		      srwm);

	/* 965 has limitations... */
	I915_WRITE(DSPFW1, (srwm << DSPFW_SR_SHIFT) |
		   (8 << 16) | (8 << 8) | (8 << 0));
	I915_WRITE(DSPFW2, (8 << 8) | (8 << 0));
	/* update cursor SR watermark */
	I915_WRITE(DSPFW3, (cursor_sr << DSPFW_CURSOR_SR_SHIFT));
}

static void i9xx_update_wm(struct drm_device *dev)
{
	struct drm_i915_private *dev_priv = dev->dev_private;
	const struct intel_watermark_params *wm_info;
	uint32_t fwater_lo;
	uint32_t fwater_hi;
	int cwm, srwm = 1;
	int fifo_size;
	int planea_wm, planeb_wm;
	struct drm_crtc *crtc, *enabled = NULL;

	if (IS_I945GM(dev))
		wm_info = &i945_wm_info;
	else if (!IS_GEN2(dev))
		wm_info = &i915_wm_info;
	else
		wm_info = &i855_wm_info;

	fifo_size = dev_priv->display.get_fifo_size(dev, 0);
	crtc = intel_get_crtc_for_plane(dev, 0);
	if (crtc->enabled && crtc->fb) {
		planea_wm = intel_calculate_wm(crtc->mode.clock,
					       wm_info, fifo_size,
					       crtc->fb->bits_per_pixel / 8,
					       latency_ns);
		enabled = crtc;
	} else
		planea_wm = fifo_size - wm_info->guard_size;

	fifo_size = dev_priv->display.get_fifo_size(dev, 1);
	crtc = intel_get_crtc_for_plane(dev, 1);
	if (crtc->enabled && crtc->fb) {
		planeb_wm = intel_calculate_wm(crtc->mode.clock,
					       wm_info, fifo_size,
					       crtc->fb->bits_per_pixel / 8,
					       latency_ns);
		if (enabled == NULL)
			enabled = crtc;
		else
			enabled = NULL;
	} else
		planeb_wm = fifo_size - wm_info->guard_size;

	DRM_DEBUG_KMS("FIFO watermarks - A: %d, B: %d\n", planea_wm, planeb_wm);

	/*
	 * Overlay gets an aggressive default since video jitter is bad.
	 */
	cwm = 2;

	/* Play safe and disable self-refresh before adjusting watermarks. */
	if (IS_I945G(dev) || IS_I945GM(dev))
		I915_WRITE(FW_BLC_SELF, FW_BLC_SELF_EN_MASK | 0);
	else if (IS_I915GM(dev))
		I915_WRITE(INSTPM, I915_READ(INSTPM) & ~INSTPM_SELF_EN);

	/* Calc sr entries for one plane configs */
	if (HAS_FW_BLC(dev) && enabled) {
		/* self-refresh has much higher latency */
		static const int sr_latency_ns = 6000;
		int clock = enabled->mode.clock;
		int htotal = enabled->mode.htotal;
		int hdisplay = enabled->mode.hdisplay;
		int pixel_size = enabled->fb->bits_per_pixel / 8;
		unsigned long line_time_us;
		int entries;

		line_time_us = (htotal * 1000) / clock;

		/* Use ns/us then divide to preserve precision */
		entries = (((sr_latency_ns / line_time_us) + 1000) / 1000) *
			pixel_size * hdisplay;
		entries = DIV_ROUND_UP(entries, wm_info->cacheline_size);
		DRM_DEBUG_KMS("self-refresh entries: %d\n", entries);
		srwm = wm_info->fifo_size - entries;
		if (srwm < 0)
			srwm = 1;

		if (IS_I945G(dev) || IS_I945GM(dev))
			I915_WRITE(FW_BLC_SELF,
				   FW_BLC_SELF_FIFO_MASK | (srwm & 0xff));
		else if (IS_I915GM(dev))
			I915_WRITE(FW_BLC_SELF, srwm & 0x3f);
	}

	DRM_DEBUG_KMS("Setting FIFO watermarks - A: %d, B: %d, C: %d, SR %d\n",
		      planea_wm, planeb_wm, cwm, srwm);

	fwater_lo = ((planeb_wm & 0x3f) << 16) | (planea_wm & 0x3f);
	fwater_hi = (cwm & 0x1f);

	/* Set request length to 8 cachelines per fetch */
	fwater_lo = fwater_lo | (1 << 24) | (1 << 8);
	fwater_hi = fwater_hi | (1 << 8);

	I915_WRITE(FW_BLC, fwater_lo);
	I915_WRITE(FW_BLC2, fwater_hi);

	if (HAS_FW_BLC(dev)) {
		if (enabled) {
			if (IS_I945G(dev) || IS_I945GM(dev))
				I915_WRITE(FW_BLC_SELF,
					   FW_BLC_SELF_EN_MASK | FW_BLC_SELF_EN);
			else if (IS_I915GM(dev))
				I915_WRITE(INSTPM, I915_READ(INSTPM) | INSTPM_SELF_EN);
			DRM_DEBUG_KMS("memory self refresh enabled\n");
		} else
			DRM_DEBUG_KMS("memory self refresh disabled\n");
	}
}

static void i830_update_wm(struct drm_device *dev)
{
	struct drm_i915_private *dev_priv = dev->dev_private;
	struct drm_crtc *crtc;
	uint32_t fwater_lo;
	int planea_wm;

	crtc = single_enabled_crtc(dev);
	if (crtc == NULL)
		return;

	planea_wm = intel_calculate_wm(crtc->mode.clock, &i830_wm_info,
				       dev_priv->display.get_fifo_size(dev, 0),
				       crtc->fb->bits_per_pixel / 8,
				       latency_ns);
	fwater_lo = I915_READ(FW_BLC) & ~0xfff;
	fwater_lo |= (3<<8) | planea_wm;

	DRM_DEBUG_KMS("Setting FIFO watermarks - A: %d\n", planea_wm);

	I915_WRITE(FW_BLC, fwater_lo);
}

#define ILK_LP0_PLANE_LATENCY		700
#define ILK_LP0_CURSOR_LATENCY		1300

/*
 * Check the wm result.
 *
 * If any calculated watermark values is larger than the maximum value that
 * can be programmed into the associated watermark register, that watermark
 * must be disabled.
 */
static bool ironlake_check_srwm(struct drm_device *dev, int level,
				int fbc_wm, int display_wm, int cursor_wm,
				const struct intel_watermark_params *display,
				const struct intel_watermark_params *cursor)
{
	struct drm_i915_private *dev_priv = dev->dev_private;

	DRM_DEBUG_KMS("watermark %d: display plane %d, fbc lines %d,"
		      " cursor %d\n", level, display_wm, fbc_wm, cursor_wm);

	if (fbc_wm > SNB_FBC_MAX_SRWM) {
		DRM_DEBUG_KMS("fbc watermark(%d) is too large(%d), disabling wm%d+\n",
			      fbc_wm, SNB_FBC_MAX_SRWM, level);

		/* fbc has it's own way to disable FBC WM */
		I915_WRITE(DISP_ARB_CTL,
			   I915_READ(DISP_ARB_CTL) | DISP_FBC_WM_DIS);
		return false;
	}

	if (display_wm > display->max_wm) {
		DRM_DEBUG_KMS("display watermark(%d) is too large(%d), disabling wm%d+\n",
			      display_wm, SNB_DISPLAY_MAX_SRWM, level);
		return false;
	}

	if (cursor_wm > cursor->max_wm) {
		DRM_DEBUG_KMS("cursor watermark(%d) is too large(%d), disabling wm%d+\n",
			      cursor_wm, SNB_CURSOR_MAX_SRWM, level);
		return false;
	}

	if (!(fbc_wm || display_wm || cursor_wm)) {
		DRM_DEBUG_KMS("latency %d is 0, disabling wm%d+\n", level, level);
		return false;
	}

	return true;
}

/*
 * Compute watermark values of WM[1-3],
 */
static bool ironlake_compute_srwm(struct drm_device *dev, int level, int plane,
				  int latency_ns,
				  const struct intel_watermark_params *display,
				  const struct intel_watermark_params *cursor,
				  int *fbc_wm, int *display_wm, int *cursor_wm)
{
	struct drm_crtc *crtc;
	unsigned long line_time_us;
	int hdisplay, htotal, pixel_size, clock;
	int line_count, line_size;
	int small, large;
	int entries;

	if (!latency_ns) {
		*fbc_wm = *display_wm = *cursor_wm = 0;
		return false;
	}

	crtc = intel_get_crtc_for_plane(dev, plane);
	hdisplay = crtc->mode.hdisplay;
	htotal = crtc->mode.htotal;
	clock = crtc->mode.clock;
	pixel_size = crtc->fb->bits_per_pixel / 8;

	line_time_us = (htotal * 1000) / clock;
	line_count = (latency_ns / line_time_us + 1000) / 1000;
	line_size = hdisplay * pixel_size;

	/* Use the minimum of the small and large buffer method for primary */
	small = ((clock * pixel_size / 1000) * latency_ns) / 1000;
	large = line_count * line_size;

	entries = DIV_ROUND_UP(min(small, large), display->cacheline_size);
	*display_wm = entries + display->guard_size;

	/*
	 * Spec says:
	 * FBC WM = ((Final Primary WM * 64) / number of bytes per line) + 2
	 */
	*fbc_wm = DIV_ROUND_UP(*display_wm * 64, line_size) + 2;

	/* calculate the self-refresh watermark for display cursor */
	entries = line_count * pixel_size * 64;
	entries = DIV_ROUND_UP(entries, cursor->cacheline_size);
	*cursor_wm = entries + cursor->guard_size;

	return ironlake_check_srwm(dev, level,
				   *fbc_wm, *display_wm, *cursor_wm,
				   display, cursor);
}

static void ironlake_update_wm(struct drm_device *dev)
{
	struct drm_i915_private *dev_priv = dev->dev_private;
	int fbc_wm, plane_wm, cursor_wm;
	unsigned int enabled;

	enabled = 0;
	if (g4x_compute_wm0(dev, 0,
			    &ironlake_display_wm_info,
			    ILK_LP0_PLANE_LATENCY,
			    &ironlake_cursor_wm_info,
			    ILK_LP0_CURSOR_LATENCY,
			    &plane_wm, &cursor_wm)) {
		I915_WRITE(WM0_PIPEA_ILK,
			   (plane_wm << WM0_PIPE_PLANE_SHIFT) | cursor_wm);
		DRM_DEBUG_KMS("FIFO watermarks For pipe A -"
			      " plane %d, " "cursor: %d\n",
			      plane_wm, cursor_wm);
		enabled |= 1;
	}

	if (g4x_compute_wm0(dev, 1,
			    &ironlake_display_wm_info,
			    ILK_LP0_PLANE_LATENCY,
			    &ironlake_cursor_wm_info,
			    ILK_LP0_CURSOR_LATENCY,
			    &plane_wm, &cursor_wm)) {
		I915_WRITE(WM0_PIPEB_ILK,
			   (plane_wm << WM0_PIPE_PLANE_SHIFT) | cursor_wm);
		DRM_DEBUG_KMS("FIFO watermarks For pipe B -"
			      " plane %d, cursor: %d\n",
			      plane_wm, cursor_wm);
		enabled |= 2;
	}

	/*
	 * Calculate and update the self-refresh watermark only when one
	 * display plane is used.
	 */
	I915_WRITE(WM3_LP_ILK, 0);
	I915_WRITE(WM2_LP_ILK, 0);
	I915_WRITE(WM1_LP_ILK, 0);

	if (!single_plane_enabled(enabled))
		return;
	enabled = ffs(enabled) - 1;

	/* WM1 */
	if (!ironlake_compute_srwm(dev, 1, enabled,
				   ILK_READ_WM1_LATENCY() * 500,
				   &ironlake_display_srwm_info,
				   &ironlake_cursor_srwm_info,
				   &fbc_wm, &plane_wm, &cursor_wm))
		return;

	I915_WRITE(WM1_LP_ILK,
		   WM1_LP_SR_EN |
		   (ILK_READ_WM1_LATENCY() << WM1_LP_LATENCY_SHIFT) |
		   (fbc_wm << WM1_LP_FBC_SHIFT) |
		   (plane_wm << WM1_LP_SR_SHIFT) |
		   cursor_wm);

	/* WM2 */
	if (!ironlake_compute_srwm(dev, 2, enabled,
				   ILK_READ_WM2_LATENCY() * 500,
				   &ironlake_display_srwm_info,
				   &ironlake_cursor_srwm_info,
				   &fbc_wm, &plane_wm, &cursor_wm))
		return;

	I915_WRITE(WM2_LP_ILK,
		   WM2_LP_EN |
		   (ILK_READ_WM2_LATENCY() << WM1_LP_LATENCY_SHIFT) |
		   (fbc_wm << WM1_LP_FBC_SHIFT) |
		   (plane_wm << WM1_LP_SR_SHIFT) |
		   cursor_wm);

	/*
	 * WM3 is unsupported on ILK, probably because we don't have latency
	 * data for that power state
	 */
}

static void sandybridge_update_wm(struct drm_device *dev)
{
	struct drm_i915_private *dev_priv = dev->dev_private;
	int latency = SNB_READ_WM0_LATENCY() * 100;	/* In unit 0.1us */
	int fbc_wm, plane_wm, cursor_wm;
	unsigned int enabled;

	enabled = 0;
	if (g4x_compute_wm0(dev, 0,
			    &sandybridge_display_wm_info, latency,
			    &sandybridge_cursor_wm_info, latency,
			    &plane_wm, &cursor_wm)) {
		I915_WRITE(WM0_PIPEA_ILK,
			   (plane_wm << WM0_PIPE_PLANE_SHIFT) | cursor_wm);
		DRM_DEBUG_KMS("FIFO watermarks For pipe A -"
			      " plane %d, " "cursor: %d\n",
			      plane_wm, cursor_wm);
		enabled |= 1;
	}

	if (g4x_compute_wm0(dev, 1,
			    &sandybridge_display_wm_info, latency,
			    &sandybridge_cursor_wm_info, latency,
			    &plane_wm, &cursor_wm)) {
		I915_WRITE(WM0_PIPEB_ILK,
			   (plane_wm << WM0_PIPE_PLANE_SHIFT) | cursor_wm);
		DRM_DEBUG_KMS("FIFO watermarks For pipe B -"
			      " plane %d, cursor: %d\n",
			      plane_wm, cursor_wm);
		enabled |= 2;
	}

	/*
	 * Calculate and update the self-refresh watermark only when one
	 * display plane is used.
	 *
	 * SNB support 3 levels of watermark.
	 *
	 * WM1/WM2/WM2 watermarks have to be enabled in the ascending order,
	 * and disabled in the descending order
	 *
	 */
	I915_WRITE(WM3_LP_ILK, 0);
	I915_WRITE(WM2_LP_ILK, 0);
	I915_WRITE(WM1_LP_ILK, 0);

	if (!single_plane_enabled(enabled))
		return;
	enabled = ffs(enabled) - 1;

	/* WM1 */
	if (!ironlake_compute_srwm(dev, 1, enabled,
				   SNB_READ_WM1_LATENCY() * 500,
				   &sandybridge_display_srwm_info,
				   &sandybridge_cursor_srwm_info,
				   &fbc_wm, &plane_wm, &cursor_wm))
		return;

	I915_WRITE(WM1_LP_ILK,
		   WM1_LP_SR_EN |
		   (SNB_READ_WM1_LATENCY() << WM1_LP_LATENCY_SHIFT) |
		   (fbc_wm << WM1_LP_FBC_SHIFT) |
		   (plane_wm << WM1_LP_SR_SHIFT) |
		   cursor_wm);

	/* WM2 */
	if (!ironlake_compute_srwm(dev, 2, enabled,
				   SNB_READ_WM2_LATENCY() * 500,
				   &sandybridge_display_srwm_info,
				   &sandybridge_cursor_srwm_info,
				   &fbc_wm, &plane_wm, &cursor_wm))
		return;

	I915_WRITE(WM2_LP_ILK,
		   WM2_LP_EN |
		   (SNB_READ_WM2_LATENCY() << WM1_LP_LATENCY_SHIFT) |
		   (fbc_wm << WM1_LP_FBC_SHIFT) |
		   (plane_wm << WM1_LP_SR_SHIFT) |
		   cursor_wm);

	/* WM3 */
	if (!ironlake_compute_srwm(dev, 3, enabled,
				   SNB_READ_WM3_LATENCY() * 500,
				   &sandybridge_display_srwm_info,
				   &sandybridge_cursor_srwm_info,
				   &fbc_wm, &plane_wm, &cursor_wm))
		return;

	I915_WRITE(WM3_LP_ILK,
		   WM3_LP_EN |
		   (SNB_READ_WM3_LATENCY() << WM1_LP_LATENCY_SHIFT) |
		   (fbc_wm << WM1_LP_FBC_SHIFT) |
		   (plane_wm << WM1_LP_SR_SHIFT) |
		   cursor_wm);
}

/**
 * intel_update_watermarks - update FIFO watermark values based on current modes
 *
 * Calculate watermark values for the various WM regs based on current mode
 * and plane configuration.
 *
 * There are several cases to deal with here:
 *   - normal (i.e. non-self-refresh)
 *   - self-refresh (SR) mode
 *   - lines are large relative to FIFO size (buffer can hold up to 2)
 *   - lines are small relative to FIFO size (buffer can hold more than 2
 *     lines), so need to account for TLB latency
 *
 *   The normal calculation is:
 *     watermark = dotclock * bytes per pixel * latency
 *   where latency is platform & configuration dependent (we assume pessimal
 *   values here).
 *
 *   The SR calculation is:
 *     watermark = (trunc(latency/line time)+1) * surface width *
 *       bytes per pixel
 *   where
 *     line time = htotal / dotclock
 *     surface width = hdisplay for normal plane and 64 for cursor
 *   and latency is assumed to be high, as above.
 *
 * The final value programmed to the register should always be rounded up,
 * and include an extra 2 entries to account for clock crossings.
 *
 * We don't use the sprite, so we can ignore that.  And on Crestline we have
 * to set the non-SR watermarks to 8.
 */
static void intel_update_watermarks(struct drm_device *dev)
{
	struct drm_i915_private *dev_priv = dev->dev_private;

	if (dev_priv->display.update_wm)
		dev_priv->display.update_wm(dev);
}

static inline bool intel_panel_use_ssc(struct drm_i915_private *dev_priv)
{
	return dev_priv->lvds_use_ssc && i915_panel_use_ssc;
}

static int i9xx_crtc_mode_set(struct drm_crtc *crtc,
			      struct drm_display_mode *mode,
			      struct drm_display_mode *adjusted_mode,
			      int x, int y,
			      struct drm_framebuffer *old_fb)
{
	struct drm_device *dev = crtc->dev;
	struct drm_i915_private *dev_priv = dev->dev_private;
	struct intel_crtc *intel_crtc = to_intel_crtc(crtc);
	int pipe = intel_crtc->pipe;
	int plane = intel_crtc->plane;
	int refclk, num_connectors = 0;
	intel_clock_t clock, reduced_clock;
	u32 dpll, fp = 0, fp2 = 0, dspcntr, pipeconf;
	bool ok, has_reduced_clock = false, is_sdvo = false, is_dvo = false;
	bool is_crt = false, is_lvds = false, is_tv = false, is_dp = false;
	struct drm_mode_config *mode_config = &dev->mode_config;
	struct intel_encoder *encoder;
	const intel_limit_t *limit;
	int ret;
	u32 temp;
	u32 lvds_sync = 0;

	list_for_each_entry(encoder, &mode_config->encoder_list, base.head) {
		if (encoder->base.crtc != crtc)
			continue;

		switch (encoder->type) {
		case INTEL_OUTPUT_LVDS:
			is_lvds = true;
			break;
		case INTEL_OUTPUT_SDVO:
		case INTEL_OUTPUT_HDMI:
			is_sdvo = true;
			if (encoder->needs_tv_clock)
				is_tv = true;
			break;
		case INTEL_OUTPUT_DVO:
			is_dvo = true;
			break;
		case INTEL_OUTPUT_TVOUT:
			is_tv = true;
			break;
		case INTEL_OUTPUT_ANALOG:
			is_crt = true;
			break;
		case INTEL_OUTPUT_DISPLAYPORT:
			is_dp = true;
			break;
		}

		num_connectors++;
	}

	if (is_lvds && intel_panel_use_ssc(dev_priv) && num_connectors < 2) {
		refclk = dev_priv->lvds_ssc_freq * 1000;
		DRM_DEBUG_KMS("using SSC reference clock of %d MHz\n",
			      refclk / 1000);
	} else if (!IS_GEN2(dev)) {
		refclk = 96000;
	} else {
		refclk = 48000;
	}

	/*
	 * Returns a set of divisors for the desired target clock with the given
	 * refclk, or FALSE.  The returned values represent the clock equation:
	 * reflck * (5 * (m1 + 2) + (m2 + 2)) / (n + 2) / p1 / p2.
	 */
	limit = intel_limit(crtc, refclk);
	ok = limit->find_pll(limit, crtc, adjusted_mode->clock, refclk, &clock);
	if (!ok) {
		DRM_ERROR("Couldn't find PLL settings for mode!\n");
		return -EINVAL;
	}

	/* Ensure that the cursor is valid for the new mode before changing... */
	intel_crtc_update_cursor(crtc, true);

	if (is_lvds && dev_priv->lvds_downclock_avail) {
		has_reduced_clock = limit->find_pll(limit, crtc,
						    dev_priv->lvds_downclock,
						    refclk,
						    &reduced_clock);
		if (has_reduced_clock && (clock.p != reduced_clock.p)) {
			/*
			 * If the different P is found, it means that we can't
			 * switch the display clock by using the FP0/FP1.
			 * In such case we will disable the LVDS downclock
			 * feature.
			 */
			DRM_DEBUG_KMS("Different P is found for "
				      "LVDS clock/downclock\n");
			has_reduced_clock = 0;
		}
	}
	/* SDVO TV has fixed PLL values depend on its clock range,
	   this mirrors vbios setting. */
	if (is_sdvo && is_tv) {
		if (adjusted_mode->clock >= 100000
		    && adjusted_mode->clock < 140500) {
			clock.p1 = 2;
			clock.p2 = 10;
			clock.n = 3;
			clock.m1 = 16;
			clock.m2 = 8;
		} else if (adjusted_mode->clock >= 140500
			   && adjusted_mode->clock <= 200000) {
			clock.p1 = 1;
			clock.p2 = 10;
			clock.n = 6;
			clock.m1 = 12;
			clock.m2 = 8;
		}
	}

	if (IS_PINEVIEW(dev)) {
		fp = (1 << clock.n) << 16 | clock.m1 << 8 | clock.m2;
		if (has_reduced_clock)
			fp2 = (1 << reduced_clock.n) << 16 |
				reduced_clock.m1 << 8 | reduced_clock.m2;
	} else {
		fp = clock.n << 16 | clock.m1 << 8 | clock.m2;
		if (has_reduced_clock)
			fp2 = reduced_clock.n << 16 | reduced_clock.m1 << 8 |
				reduced_clock.m2;
	}

	dpll = DPLL_VGA_MODE_DIS;

	if (!IS_GEN2(dev)) {
		if (is_lvds)
			dpll |= DPLLB_MODE_LVDS;
		else
			dpll |= DPLLB_MODE_DAC_SERIAL;
		if (is_sdvo) {
			int pixel_multiplier = intel_mode_get_pixel_multiplier(adjusted_mode);
			if (pixel_multiplier > 1) {
				if (IS_I945G(dev) || IS_I945GM(dev) || IS_G33(dev))
					dpll |= (pixel_multiplier - 1) << SDVO_MULTIPLIER_SHIFT_HIRES;
			}
			dpll |= DPLL_DVO_HIGH_SPEED;
		}
		if (is_dp)
			dpll |= DPLL_DVO_HIGH_SPEED;

		/* compute bitmask from p1 value */
		if (IS_PINEVIEW(dev))
			dpll |= (1 << (clock.p1 - 1)) << DPLL_FPA01_P1_POST_DIV_SHIFT_PINEVIEW;
		else {
			dpll |= (1 << (clock.p1 - 1)) << DPLL_FPA01_P1_POST_DIV_SHIFT;
			if (IS_G4X(dev) && has_reduced_clock)
				dpll |= (1 << (reduced_clock.p1 - 1)) << DPLL_FPA1_P1_POST_DIV_SHIFT;
		}
		switch (clock.p2) {
		case 5:
			dpll |= DPLL_DAC_SERIAL_P2_CLOCK_DIV_5;
			break;
		case 7:
			dpll |= DPLLB_LVDS_P2_CLOCK_DIV_7;
			break;
		case 10:
			dpll |= DPLL_DAC_SERIAL_P2_CLOCK_DIV_10;
			break;
		case 14:
			dpll |= DPLLB_LVDS_P2_CLOCK_DIV_14;
			break;
		}
		if (INTEL_INFO(dev)->gen >= 4)
			dpll |= (6 << PLL_LOAD_PULSE_PHASE_SHIFT);
	} else {
		if (is_lvds) {
			dpll |= (1 << (clock.p1 - 1)) << DPLL_FPA01_P1_POST_DIV_SHIFT;
		} else {
			if (clock.p1 == 2)
				dpll |= PLL_P1_DIVIDE_BY_TWO;
			else
				dpll |= (clock.p1 - 2) << DPLL_FPA01_P1_POST_DIV_SHIFT;
			if (clock.p2 == 4)
				dpll |= PLL_P2_DIVIDE_BY_4;
		}
	}

	if (is_sdvo && is_tv)
		dpll |= PLL_REF_INPUT_TVCLKINBC;
	else if (is_tv)
		/* XXX: just matching BIOS for now */
		/*	dpll |= PLL_REF_INPUT_TVCLKINBC; */
		dpll |= 3;
	else if (is_lvds && intel_panel_use_ssc(dev_priv) && num_connectors < 2)
		dpll |= PLLB_REF_INPUT_SPREADSPECTRUMIN;
	else
		dpll |= PLL_REF_INPUT_DREFCLK;

	/* setup pipeconf */
	pipeconf = I915_READ(PIPECONF(pipe));

	/* Set up the display plane register */
	dspcntr = DISPPLANE_GAMMA_ENABLE;

	/* Ironlake's plane is forced to pipe, bit 24 is to
	   enable color space conversion */
	if (pipe == 0)
		dspcntr &= ~DISPPLANE_SEL_PIPE_MASK;
	else
		dspcntr |= DISPPLANE_SEL_PIPE_B;

	if (pipe == 0 && INTEL_INFO(dev)->gen < 4) {
		/* Enable pixel doubling when the dot clock is > 90% of the (display)
		 * core speed.
		 *
		 * XXX: No double-wide on 915GM pipe B. Is that the only reason for the
		 * pipe == 0 check?
		 */
		if (mode->clock >
		    dev_priv->display.get_display_clock_speed(dev) * 9 / 10)
			pipeconf |= PIPECONF_DOUBLE_WIDE;
		else
			pipeconf &= ~PIPECONF_DOUBLE_WIDE;
	}

	dpll |= DPLL_VCO_ENABLE;

	DRM_DEBUG_KMS("Mode for pipe %c:\n", pipe == 0 ? 'A' : 'B');
	drm_mode_debug_printmodeline(mode);

	I915_WRITE(FP0(pipe), fp);
	I915_WRITE(DPLL(pipe), dpll & ~DPLL_VCO_ENABLE);

	POSTING_READ(DPLL(pipe));
	udelay(150);

	/* The LVDS pin pair needs to be on before the DPLLs are enabled.
	 * This is an exception to the general rule that mode_set doesn't turn
	 * things on.
	 */
	if (is_lvds) {
		temp = I915_READ(LVDS);
		temp |= LVDS_PORT_EN | LVDS_A0A2_CLKA_POWER_UP;
		if (pipe == 1) {
			temp |= LVDS_PIPEB_SELECT;
		} else {
			temp &= ~LVDS_PIPEB_SELECT;
		}
		/* set the corresponsding LVDS_BORDER bit */
		temp |= dev_priv->lvds_border_bits;
		/* Set the B0-B3 data pairs corresponding to whether we're going to
		 * set the DPLLs for dual-channel mode or not.
		 */
		if (clock.p2 == 7)
			temp |= LVDS_B0B3_POWER_UP | LVDS_CLKB_POWER_UP;
		else
			temp &= ~(LVDS_B0B3_POWER_UP | LVDS_CLKB_POWER_UP);

		/* It would be nice to set 24 vs 18-bit mode (LVDS_A3_POWER_UP)
		 * appropriately here, but we need to look more thoroughly into how
		 * panels behave in the two modes.
		 */
		/* set the dithering flag on LVDS as needed */
		if (INTEL_INFO(dev)->gen >= 4) {
			if (dev_priv->lvds_dither)
				temp |= LVDS_ENABLE_DITHER;
			else
				temp &= ~LVDS_ENABLE_DITHER;
		}
		if (adjusted_mode->flags & DRM_MODE_FLAG_NHSYNC)
			lvds_sync |= LVDS_HSYNC_POLARITY;
		if (adjusted_mode->flags & DRM_MODE_FLAG_NVSYNC)
			lvds_sync |= LVDS_VSYNC_POLARITY;
		if ((temp & (LVDS_HSYNC_POLARITY | LVDS_VSYNC_POLARITY))
		    != lvds_sync) {
			char flags[2] = "-+";
			DRM_INFO("Changing LVDS panel from "
				 "(%chsync, %cvsync) to (%chsync, %cvsync)\n",
				 flags[!(temp & LVDS_HSYNC_POLARITY)],
				 flags[!(temp & LVDS_VSYNC_POLARITY)],
				 flags[!(lvds_sync & LVDS_HSYNC_POLARITY)],
				 flags[!(lvds_sync & LVDS_VSYNC_POLARITY)]);
			temp &= ~(LVDS_HSYNC_POLARITY | LVDS_VSYNC_POLARITY);
			temp |= lvds_sync;
		}
		I915_WRITE(LVDS, temp);
	}

	if (is_dp) {
		intel_dp_set_m_n(crtc, mode, adjusted_mode);
	}

	I915_WRITE(DPLL(pipe), dpll);

	/* Wait for the clocks to stabilize. */
	POSTING_READ(DPLL(pipe));
	udelay(150);

	if (INTEL_INFO(dev)->gen >= 4) {
		temp = 0;
		if (is_sdvo) {
			temp = intel_mode_get_pixel_multiplier(adjusted_mode);
			if (temp > 1)
				temp = (temp - 1) << DPLL_MD_UDI_MULTIPLIER_SHIFT;
			else
				temp = 0;
		}
		I915_WRITE(DPLL_MD(pipe), temp);
	} else {
		/* The pixel multiplier can only be updated once the
		 * DPLL is enabled and the clocks are stable.
		 *
		 * So write it again.
		 */
		I915_WRITE(DPLL(pipe), dpll);
	}

	intel_crtc->lowfreq_avail = false;
	if (is_lvds && has_reduced_clock && i915_powersave) {
		I915_WRITE(FP1(pipe), fp2);
		intel_crtc->lowfreq_avail = true;
		if (HAS_PIPE_CXSR(dev)) {
			DRM_DEBUG_KMS("enabling CxSR downclocking\n");
			pipeconf |= PIPECONF_CXSR_DOWNCLOCK;
		}
	} else {
		I915_WRITE(FP1(pipe), fp);
		if (HAS_PIPE_CXSR(dev)) {
			DRM_DEBUG_KMS("disabling CxSR downclocking\n");
			pipeconf &= ~PIPECONF_CXSR_DOWNCLOCK;
		}
	}

	if (adjusted_mode->flags & DRM_MODE_FLAG_INTERLACE) {
		pipeconf |= PIPECONF_INTERLACE_W_FIELD_INDICATION;
		/* the chip adds 2 halflines automatically */
		adjusted_mode->crtc_vdisplay -= 1;
		adjusted_mode->crtc_vtotal -= 1;
		adjusted_mode->crtc_vblank_start -= 1;
		adjusted_mode->crtc_vblank_end -= 1;
		adjusted_mode->crtc_vsync_end -= 1;
		adjusted_mode->crtc_vsync_start -= 1;
	} else
		pipeconf &= ~PIPECONF_INTERLACE_W_FIELD_INDICATION; /* progressive */

	I915_WRITE(HTOTAL(pipe),
		   (adjusted_mode->crtc_hdisplay - 1) |
		   ((adjusted_mode->crtc_htotal - 1) << 16));
	I915_WRITE(HBLANK(pipe),
		   (adjusted_mode->crtc_hblank_start - 1) |
		   ((adjusted_mode->crtc_hblank_end - 1) << 16));
	I915_WRITE(HSYNC(pipe),
		   (adjusted_mode->crtc_hsync_start - 1) |
		   ((adjusted_mode->crtc_hsync_end - 1) << 16));

	I915_WRITE(VTOTAL(pipe),
		   (adjusted_mode->crtc_vdisplay - 1) |
		   ((adjusted_mode->crtc_vtotal - 1) << 16));
	I915_WRITE(VBLANK(pipe),
		   (adjusted_mode->crtc_vblank_start - 1) |
		   ((adjusted_mode->crtc_vblank_end - 1) << 16));
	I915_WRITE(VSYNC(pipe),
		   (adjusted_mode->crtc_vsync_start - 1) |
		   ((adjusted_mode->crtc_vsync_end - 1) << 16));

	/* pipesrc and dspsize control the size that is scaled from,
	 * which should always be the user's requested size.
	 */
	I915_WRITE(DSPSIZE(plane),
		   ((mode->vdisplay - 1) << 16) |
		   (mode->hdisplay - 1));
	I915_WRITE(DSPPOS(plane), 0);
	I915_WRITE(PIPESRC(pipe),
		   ((mode->hdisplay - 1) << 16) | (mode->vdisplay - 1));

	I915_WRITE(PIPECONF(pipe), pipeconf);
	POSTING_READ(PIPECONF(pipe));
	intel_enable_pipe(dev_priv, pipe, false);

	intel_wait_for_vblank(dev, pipe);

	I915_WRITE(DSPCNTR(plane), dspcntr);
	POSTING_READ(DSPCNTR(plane));
<<<<<<< HEAD
=======
	intel_enable_plane(dev_priv, plane, pipe);
>>>>>>> 712ae51a

	ret = intel_pipe_set_base(crtc, x, y, old_fb);

	intel_update_watermarks(dev);

	return ret;
}

static int ironlake_crtc_mode_set(struct drm_crtc *crtc,
				  struct drm_display_mode *mode,
				  struct drm_display_mode *adjusted_mode,
				  int x, int y,
				  struct drm_framebuffer *old_fb)
{
	struct drm_device *dev = crtc->dev;
	struct drm_i915_private *dev_priv = dev->dev_private;
	struct intel_crtc *intel_crtc = to_intel_crtc(crtc);
	int pipe = intel_crtc->pipe;
	int plane = intel_crtc->plane;
	int refclk, num_connectors = 0;
	intel_clock_t clock, reduced_clock;
	u32 dpll, fp = 0, fp2 = 0, dspcntr, pipeconf;
	bool ok, has_reduced_clock = false, is_sdvo = false;
	bool is_crt = false, is_lvds = false, is_tv = false, is_dp = false;
	struct intel_encoder *has_edp_encoder = NULL;
	struct drm_mode_config *mode_config = &dev->mode_config;
	struct intel_encoder *encoder;
	const intel_limit_t *limit;
	int ret;
	struct fdi_m_n m_n = {0};
	u32 temp;
	u32 lvds_sync = 0;
	int target_clock, pixel_multiplier, lane, link_bw, bpp, factor;

	list_for_each_entry(encoder, &mode_config->encoder_list, base.head) {
		if (encoder->base.crtc != crtc)
			continue;

		switch (encoder->type) {
		case INTEL_OUTPUT_LVDS:
			is_lvds = true;
			break;
		case INTEL_OUTPUT_SDVO:
		case INTEL_OUTPUT_HDMI:
			is_sdvo = true;
			if (encoder->needs_tv_clock)
				is_tv = true;
			break;
		case INTEL_OUTPUT_TVOUT:
			is_tv = true;
			break;
		case INTEL_OUTPUT_ANALOG:
			is_crt = true;
			break;
		case INTEL_OUTPUT_DISPLAYPORT:
			is_dp = true;
			break;
		case INTEL_OUTPUT_EDP:
			has_edp_encoder = encoder;
			break;
		}

		num_connectors++;
	}

	if (is_lvds && intel_panel_use_ssc(dev_priv) && num_connectors < 2) {
		refclk = dev_priv->lvds_ssc_freq * 1000;
		DRM_DEBUG_KMS("using SSC reference clock of %d MHz\n",
			      refclk / 1000);
	} else {
		refclk = 96000;
		if (!has_edp_encoder ||
		    intel_encoder_is_pch_edp(&has_edp_encoder->base))
			refclk = 120000; /* 120Mhz refclk */
	}

	/*
	 * Returns a set of divisors for the desired target clock with the given
	 * refclk, or FALSE.  The returned values represent the clock equation:
	 * reflck * (5 * (m1 + 2) + (m2 + 2)) / (n + 2) / p1 / p2.
	 */
	limit = intel_limit(crtc, refclk);
	ok = limit->find_pll(limit, crtc, adjusted_mode->clock, refclk, &clock);
	if (!ok) {
		DRM_ERROR("Couldn't find PLL settings for mode!\n");
		return -EINVAL;
	}

	/* Ensure that the cursor is valid for the new mode before changing... */
	intel_crtc_update_cursor(crtc, true);

	if (is_lvds && dev_priv->lvds_downclock_avail) {
		has_reduced_clock = limit->find_pll(limit, crtc,
						    dev_priv->lvds_downclock,
						    refclk,
						    &reduced_clock);
		if (has_reduced_clock && (clock.p != reduced_clock.p)) {
			/*
			 * If the different P is found, it means that we can't
			 * switch the display clock by using the FP0/FP1.
			 * In such case we will disable the LVDS downclock
			 * feature.
			 */
			DRM_DEBUG_KMS("Different P is found for "
				      "LVDS clock/downclock\n");
			has_reduced_clock = 0;
		}
	}
	/* SDVO TV has fixed PLL values depend on its clock range,
	   this mirrors vbios setting. */
	if (is_sdvo && is_tv) {
		if (adjusted_mode->clock >= 100000
		    && adjusted_mode->clock < 140500) {
			clock.p1 = 2;
			clock.p2 = 10;
			clock.n = 3;
			clock.m1 = 16;
			clock.m2 = 8;
		} else if (adjusted_mode->clock >= 140500
			   && adjusted_mode->clock <= 200000) {
			clock.p1 = 1;
			clock.p2 = 10;
			clock.n = 6;
			clock.m1 = 12;
			clock.m2 = 8;
		}
	}

	/* FDI link */
	pixel_multiplier = intel_mode_get_pixel_multiplier(adjusted_mode);
	lane = 0;
	/* CPU eDP doesn't require FDI link, so just set DP M/N
	   according to current link config */
	if (has_edp_encoder &&
	    !intel_encoder_is_pch_edp(&has_edp_encoder->base)) {
		target_clock = mode->clock;
		intel_edp_link_config(has_edp_encoder,
				      &lane, &link_bw);
	} else {
		/* [e]DP over FDI requires target mode clock
		   instead of link clock */
		if (is_dp || intel_encoder_is_pch_edp(&has_edp_encoder->base))
			target_clock = mode->clock;
		else
			target_clock = adjusted_mode->clock;

		/* FDI is a binary signal running at ~2.7GHz, encoding
		 * each output octet as 10 bits. The actual frequency
		 * is stored as a divider into a 100MHz clock, and the
		 * mode pixel clock is stored in units of 1KHz.
		 * Hence the bw of each lane in terms of the mode signal
		 * is:
		 */
		link_bw = intel_fdi_link_freq(dev) * MHz(100)/KHz(1)/10;
	}

	/* determine panel color depth */
	temp = I915_READ(PIPECONF(pipe));
	temp &= ~PIPE_BPC_MASK;
	if (is_lvds) {
		/* the BPC will be 6 if it is 18-bit LVDS panel */
		if ((I915_READ(PCH_LVDS) & LVDS_A3_POWER_MASK) == LVDS_A3_POWER_UP)
			temp |= PIPE_8BPC;
		else
			temp |= PIPE_6BPC;
	} else if (has_edp_encoder) {
		switch (dev_priv->edp.bpp/3) {
		case 8:
			temp |= PIPE_8BPC;
			break;
		case 10:
			temp |= PIPE_10BPC;
			break;
		case 6:
			temp |= PIPE_6BPC;
			break;
		case 12:
			temp |= PIPE_12BPC;
			break;
		}
	} else
		temp |= PIPE_8BPC;
	I915_WRITE(PIPECONF(pipe), temp);

	switch (temp & PIPE_BPC_MASK) {
	case PIPE_8BPC:
		bpp = 24;
		break;
	case PIPE_10BPC:
		bpp = 30;
		break;
	case PIPE_6BPC:
		bpp = 18;
		break;
	case PIPE_12BPC:
		bpp = 36;
		break;
	default:
		DRM_ERROR("unknown pipe bpc value\n");
		bpp = 24;
	}

	if (!lane) {
		/*
		 * Account for spread spectrum to avoid
		 * oversubscribing the link. Max center spread
		 * is 2.5%; use 5% for safety's sake.
		 */
		u32 bps = target_clock * bpp * 21 / 20;
		lane = bps / (link_bw * 8) + 1;
	}

	intel_crtc->fdi_lanes = lane;

	if (pixel_multiplier > 1)
		link_bw *= pixel_multiplier;
	ironlake_compute_m_n(bpp, lane, target_clock, link_bw, &m_n);

	/* Ironlake: try to setup display ref clock before DPLL
	 * enabling. This is only under driver's control after
	 * PCH B stepping, previous chipset stepping should be
	 * ignoring this setting.
	 */
	temp = I915_READ(PCH_DREF_CONTROL);
	/* Always enable nonspread source */
	temp &= ~DREF_NONSPREAD_SOURCE_MASK;
	temp |= DREF_NONSPREAD_SOURCE_ENABLE;
	temp &= ~DREF_SSC_SOURCE_MASK;
	temp |= DREF_SSC_SOURCE_ENABLE;
	I915_WRITE(PCH_DREF_CONTROL, temp);

	POSTING_READ(PCH_DREF_CONTROL);
	udelay(200);

	if (has_edp_encoder) {
		if (intel_panel_use_ssc(dev_priv)) {
			temp |= DREF_SSC1_ENABLE;
			I915_WRITE(PCH_DREF_CONTROL, temp);

			POSTING_READ(PCH_DREF_CONTROL);
			udelay(200);
		}
		temp &= ~DREF_CPU_SOURCE_OUTPUT_MASK;

		/* Enable CPU source on CPU attached eDP */
		if (!intel_encoder_is_pch_edp(&has_edp_encoder->base)) {
			if (intel_panel_use_ssc(dev_priv))
				temp |= DREF_CPU_SOURCE_OUTPUT_DOWNSPREAD;
			else
				temp |= DREF_CPU_SOURCE_OUTPUT_NONSPREAD;
		} else {
			/* Enable SSC on PCH eDP if needed */
			if (intel_panel_use_ssc(dev_priv)) {
				DRM_ERROR("enabling SSC on PCH\n");
				temp |= DREF_SUPERSPREAD_SOURCE_ENABLE;
			}
		}
		I915_WRITE(PCH_DREF_CONTROL, temp);
		POSTING_READ(PCH_DREF_CONTROL);
		udelay(200);
	}

	fp = clock.n << 16 | clock.m1 << 8 | clock.m2;
	if (has_reduced_clock)
		fp2 = reduced_clock.n << 16 | reduced_clock.m1 << 8 |
			reduced_clock.m2;

	/* Enable autotuning of the PLL clock (if permissible) */
	factor = 21;
	if (is_lvds) {
		if ((intel_panel_use_ssc(dev_priv) &&
		     dev_priv->lvds_ssc_freq == 100) ||
		    (I915_READ(PCH_LVDS) & LVDS_CLKB_POWER_MASK) == LVDS_CLKB_POWER_UP)
			factor = 25;
	} else if (is_sdvo && is_tv)
		factor = 20;

	if (clock.m1 < factor * clock.n)
		fp |= FP_CB_TUNE;

	dpll = 0;

	if (is_lvds)
		dpll |= DPLLB_MODE_LVDS;
	else
		dpll |= DPLLB_MODE_DAC_SERIAL;
	if (is_sdvo) {
		int pixel_multiplier = intel_mode_get_pixel_multiplier(adjusted_mode);
		if (pixel_multiplier > 1) {
			dpll |= (pixel_multiplier - 1) << PLL_REF_SDVO_HDMI_MULTIPLIER_SHIFT;
		}
		dpll |= DPLL_DVO_HIGH_SPEED;
	}
	if (is_dp || intel_encoder_is_pch_edp(&has_edp_encoder->base))
		dpll |= DPLL_DVO_HIGH_SPEED;

	/* compute bitmask from p1 value */
	dpll |= (1 << (clock.p1 - 1)) << DPLL_FPA01_P1_POST_DIV_SHIFT;
	/* also FPA1 */
	dpll |= (1 << (clock.p1 - 1)) << DPLL_FPA1_P1_POST_DIV_SHIFT;

	switch (clock.p2) {
	case 5:
		dpll |= DPLL_DAC_SERIAL_P2_CLOCK_DIV_5;
		break;
	case 7:
		dpll |= DPLLB_LVDS_P2_CLOCK_DIV_7;
		break;
	case 10:
		dpll |= DPLL_DAC_SERIAL_P2_CLOCK_DIV_10;
		break;
	case 14:
		dpll |= DPLLB_LVDS_P2_CLOCK_DIV_14;
		break;
	}

	if (is_sdvo && is_tv)
		dpll |= PLL_REF_INPUT_TVCLKINBC;
	else if (is_tv)
		/* XXX: just matching BIOS for now */
		/*	dpll |= PLL_REF_INPUT_TVCLKINBC; */
		dpll |= 3;
	else if (is_lvds && intel_panel_use_ssc(dev_priv) && num_connectors < 2)
		dpll |= PLLB_REF_INPUT_SPREADSPECTRUMIN;
	else
		dpll |= PLL_REF_INPUT_DREFCLK;

	/* setup pipeconf */
	pipeconf = I915_READ(PIPECONF(pipe));

	/* Set up the display plane register */
	dspcntr = DISPPLANE_GAMMA_ENABLE;

	DRM_DEBUG_KMS("Mode for pipe %c:\n", pipe == 0 ? 'A' : 'B');
	drm_mode_debug_printmodeline(mode);

	/* PCH eDP needs FDI, but CPU eDP does not */
	if (!has_edp_encoder || intel_encoder_is_pch_edp(&has_edp_encoder->base)) {
		I915_WRITE(PCH_FP0(pipe), fp);
		I915_WRITE(PCH_DPLL(pipe), dpll & ~DPLL_VCO_ENABLE);

		POSTING_READ(PCH_DPLL(pipe));
		udelay(150);
	}

	/* enable transcoder DPLL */
	if (HAS_PCH_CPT(dev)) {
		temp = I915_READ(PCH_DPLL_SEL);
		switch (pipe) {
		case 0:
			temp |= TRANSA_DPLL_ENABLE | TRANSA_DPLLA_SEL;
			break;
		case 1:
			temp |=	TRANSB_DPLL_ENABLE | TRANSB_DPLLB_SEL;
			break;
		case 2:
			/* FIXME: manage transcoder PLLs? */
			temp |= TRANSC_DPLL_ENABLE | TRANSC_DPLLB_SEL;
			break;
		default:
			BUG();
		}
		I915_WRITE(PCH_DPLL_SEL, temp);

		POSTING_READ(PCH_DPLL_SEL);
		udelay(150);
	}

	/* The LVDS pin pair needs to be on before the DPLLs are enabled.
	 * This is an exception to the general rule that mode_set doesn't turn
	 * things on.
	 */
	if (is_lvds) {
		temp = I915_READ(PCH_LVDS);
		temp |= LVDS_PORT_EN | LVDS_A0A2_CLKA_POWER_UP;
		if (pipe == 1) {
			if (HAS_PCH_CPT(dev))
				temp |= PORT_TRANS_B_SEL_CPT;
			else
				temp |= LVDS_PIPEB_SELECT;
		} else {
			if (HAS_PCH_CPT(dev))
				temp &= ~PORT_TRANS_SEL_MASK;
			else
				temp &= ~LVDS_PIPEB_SELECT;
		}
		/* set the corresponsding LVDS_BORDER bit */
		temp |= dev_priv->lvds_border_bits;
		/* Set the B0-B3 data pairs corresponding to whether we're going to
		 * set the DPLLs for dual-channel mode or not.
		 */
		if (clock.p2 == 7)
			temp |= LVDS_B0B3_POWER_UP | LVDS_CLKB_POWER_UP;
		else
			temp &= ~(LVDS_B0B3_POWER_UP | LVDS_CLKB_POWER_UP);

		/* It would be nice to set 24 vs 18-bit mode (LVDS_A3_POWER_UP)
		 * appropriately here, but we need to look more thoroughly into how
		 * panels behave in the two modes.
		 */
		if (adjusted_mode->flags & DRM_MODE_FLAG_NHSYNC)
			lvds_sync |= LVDS_HSYNC_POLARITY;
		if (adjusted_mode->flags & DRM_MODE_FLAG_NVSYNC)
			lvds_sync |= LVDS_VSYNC_POLARITY;
		if ((temp & (LVDS_HSYNC_POLARITY | LVDS_VSYNC_POLARITY))
		    != lvds_sync) {
			char flags[2] = "-+";
			DRM_INFO("Changing LVDS panel from "
				 "(%chsync, %cvsync) to (%chsync, %cvsync)\n",
				 flags[!(temp & LVDS_HSYNC_POLARITY)],
				 flags[!(temp & LVDS_VSYNC_POLARITY)],
				 flags[!(lvds_sync & LVDS_HSYNC_POLARITY)],
				 flags[!(lvds_sync & LVDS_VSYNC_POLARITY)]);
			temp &= ~(LVDS_HSYNC_POLARITY | LVDS_VSYNC_POLARITY);
			temp |= lvds_sync;
		}
		I915_WRITE(PCH_LVDS, temp);
	}

	/* set the dithering flag and clear for anything other than a panel. */
	pipeconf &= ~PIPECONF_DITHER_EN;
	pipeconf &= ~PIPECONF_DITHER_TYPE_MASK;
	if (dev_priv->lvds_dither && (is_lvds || has_edp_encoder)) {
		pipeconf |= PIPECONF_DITHER_EN;
		pipeconf |= PIPECONF_DITHER_TYPE_ST1;
	}

	if (is_dp || intel_encoder_is_pch_edp(&has_edp_encoder->base)) {
		intel_dp_set_m_n(crtc, mode, adjusted_mode);
	} else {
		/* For non-DP output, clear any trans DP clock recovery setting.*/
		I915_WRITE(TRANSDATA_M1(pipe), 0);
		I915_WRITE(TRANSDATA_N1(pipe), 0);
		I915_WRITE(TRANSDPLINK_M1(pipe), 0);
		I915_WRITE(TRANSDPLINK_N1(pipe), 0);
	}

	if (!has_edp_encoder ||
	    intel_encoder_is_pch_edp(&has_edp_encoder->base)) {
		I915_WRITE(PCH_DPLL(pipe), dpll);

		/* Wait for the clocks to stabilize. */
		POSTING_READ(PCH_DPLL(pipe));
		udelay(150);

		/* The pixel multiplier can only be updated once the
		 * DPLL is enabled and the clocks are stable.
		 *
		 * So write it again.
		 */
		I915_WRITE(PCH_DPLL(pipe), dpll);
	}

	intel_crtc->lowfreq_avail = false;
	if (is_lvds && has_reduced_clock && i915_powersave) {
		I915_WRITE(PCH_FP1(pipe), fp2);
		intel_crtc->lowfreq_avail = true;
		if (HAS_PIPE_CXSR(dev)) {
			DRM_DEBUG_KMS("enabling CxSR downclocking\n");
			pipeconf |= PIPECONF_CXSR_DOWNCLOCK;
		}
	} else {
		I915_WRITE(PCH_FP1(pipe), fp);
		if (HAS_PIPE_CXSR(dev)) {
			DRM_DEBUG_KMS("disabling CxSR downclocking\n");
			pipeconf &= ~PIPECONF_CXSR_DOWNCLOCK;
		}
	}

	if (adjusted_mode->flags & DRM_MODE_FLAG_INTERLACE) {
		pipeconf |= PIPECONF_INTERLACE_W_FIELD_INDICATION;
		/* the chip adds 2 halflines automatically */
		adjusted_mode->crtc_vdisplay -= 1;
		adjusted_mode->crtc_vtotal -= 1;
		adjusted_mode->crtc_vblank_start -= 1;
		adjusted_mode->crtc_vblank_end -= 1;
		adjusted_mode->crtc_vsync_end -= 1;
		adjusted_mode->crtc_vsync_start -= 1;
	} else
		pipeconf &= ~PIPECONF_INTERLACE_W_FIELD_INDICATION; /* progressive */

	I915_WRITE(HTOTAL(pipe),
		   (adjusted_mode->crtc_hdisplay - 1) |
		   ((adjusted_mode->crtc_htotal - 1) << 16));
	I915_WRITE(HBLANK(pipe),
		   (adjusted_mode->crtc_hblank_start - 1) |
		   ((adjusted_mode->crtc_hblank_end - 1) << 16));
	I915_WRITE(HSYNC(pipe),
		   (adjusted_mode->crtc_hsync_start - 1) |
		   ((adjusted_mode->crtc_hsync_end - 1) << 16));

	I915_WRITE(VTOTAL(pipe),
		   (adjusted_mode->crtc_vdisplay - 1) |
		   ((adjusted_mode->crtc_vtotal - 1) << 16));
	I915_WRITE(VBLANK(pipe),
		   (adjusted_mode->crtc_vblank_start - 1) |
		   ((adjusted_mode->crtc_vblank_end - 1) << 16));
	I915_WRITE(VSYNC(pipe),
		   (adjusted_mode->crtc_vsync_start - 1) |
		   ((adjusted_mode->crtc_vsync_end - 1) << 16));

	/* pipesrc controls the size that is scaled from, which should
	 * always be the user's requested size.
	 */
	I915_WRITE(PIPESRC(pipe),
		   ((mode->hdisplay - 1) << 16) | (mode->vdisplay - 1));

	I915_WRITE(PIPE_DATA_M1(pipe), TU_SIZE(m_n.tu) | m_n.gmch_m);
	I915_WRITE(PIPE_DATA_N1(pipe), m_n.gmch_n);
	I915_WRITE(PIPE_LINK_M1(pipe), m_n.link_m);
	I915_WRITE(PIPE_LINK_N1(pipe), m_n.link_n);

	if (has_edp_encoder &&
	    !intel_encoder_is_pch_edp(&has_edp_encoder->base)) {
		ironlake_set_pll_edp(crtc, adjusted_mode->clock);
	}

	I915_WRITE(PIPECONF(pipe), pipeconf);
	POSTING_READ(PIPECONF(pipe));

	intel_wait_for_vblank(dev, pipe);

	if (IS_GEN5(dev)) {
		/* enable address swizzle for tiling buffer */
		temp = I915_READ(DISP_ARB_CTL);
		I915_WRITE(DISP_ARB_CTL, temp | DISP_TILE_SURFACE_SWIZZLING);
	}

	I915_WRITE(DSPCNTR(plane), dspcntr);
	POSTING_READ(DSPCNTR(plane));

	ret = intel_pipe_set_base(crtc, x, y, old_fb);

	intel_update_watermarks(dev);

	return ret;
}

static int intel_crtc_mode_set(struct drm_crtc *crtc,
			       struct drm_display_mode *mode,
			       struct drm_display_mode *adjusted_mode,
			       int x, int y,
			       struct drm_framebuffer *old_fb)
{
	struct drm_device *dev = crtc->dev;
	struct drm_i915_private *dev_priv = dev->dev_private;
	struct intel_crtc *intel_crtc = to_intel_crtc(crtc);
	int pipe = intel_crtc->pipe;
	int ret;

	drm_vblank_pre_modeset(dev, pipe);

	ret = dev_priv->display.crtc_mode_set(crtc, mode, adjusted_mode,
					      x, y, old_fb);

	drm_vblank_post_modeset(dev, pipe);

	return ret;
}

/** Loads the palette/gamma unit for the CRTC with the prepared values */
void intel_crtc_load_lut(struct drm_crtc *crtc)
{
	struct drm_device *dev = crtc->dev;
	struct drm_i915_private *dev_priv = dev->dev_private;
	struct intel_crtc *intel_crtc = to_intel_crtc(crtc);
	int palreg = PALETTE(intel_crtc->pipe);
	int i;

	/* The clocks have to be on to load the palette. */
	if (!crtc->enabled)
		return;

	/* use legacy palette for Ironlake */
	if (HAS_PCH_SPLIT(dev))
		palreg = LGC_PALETTE(intel_crtc->pipe);

	for (i = 0; i < 256; i++) {
		I915_WRITE(palreg + 4 * i,
			   (intel_crtc->lut_r[i] << 16) |
			   (intel_crtc->lut_g[i] << 8) |
			   intel_crtc->lut_b[i]);
	}
}

static void i845_update_cursor(struct drm_crtc *crtc, u32 base)
{
	struct drm_device *dev = crtc->dev;
	struct drm_i915_private *dev_priv = dev->dev_private;
	struct intel_crtc *intel_crtc = to_intel_crtc(crtc);
	bool visible = base != 0;
	u32 cntl;

	if (intel_crtc->cursor_visible == visible)
		return;

	cntl = I915_READ(_CURACNTR);
	if (visible) {
		/* On these chipsets we can only modify the base whilst
		 * the cursor is disabled.
		 */
		I915_WRITE(_CURABASE, base);

		cntl &= ~(CURSOR_FORMAT_MASK);
		/* XXX width must be 64, stride 256 => 0x00 << 28 */
		cntl |= CURSOR_ENABLE |
			CURSOR_GAMMA_ENABLE |
			CURSOR_FORMAT_ARGB;
	} else
		cntl &= ~(CURSOR_ENABLE | CURSOR_GAMMA_ENABLE);
	I915_WRITE(_CURACNTR, cntl);

	intel_crtc->cursor_visible = visible;
}

static void i9xx_update_cursor(struct drm_crtc *crtc, u32 base)
{
	struct drm_device *dev = crtc->dev;
	struct drm_i915_private *dev_priv = dev->dev_private;
	struct intel_crtc *intel_crtc = to_intel_crtc(crtc);
	int pipe = intel_crtc->pipe;
	bool visible = base != 0;

	if (intel_crtc->cursor_visible != visible) {
		uint32_t cntl = I915_READ(CURCNTR(pipe));
		if (base) {
			cntl &= ~(CURSOR_MODE | MCURSOR_PIPE_SELECT);
			cntl |= CURSOR_MODE_64_ARGB_AX | MCURSOR_GAMMA_ENABLE;
			cntl |= pipe << 28; /* Connect to correct pipe */
		} else {
			cntl &= ~(CURSOR_MODE | MCURSOR_GAMMA_ENABLE);
			cntl |= CURSOR_MODE_DISABLE;
		}
		I915_WRITE(CURCNTR(pipe), cntl);

		intel_crtc->cursor_visible = visible;
	}
	/* and commit changes on next vblank */
	I915_WRITE(CURBASE(pipe), base);
}

/* If no-part of the cursor is visible on the framebuffer, then the GPU may hang... */
static void intel_crtc_update_cursor(struct drm_crtc *crtc,
				     bool on)
{
	struct drm_device *dev = crtc->dev;
	struct drm_i915_private *dev_priv = dev->dev_private;
	struct intel_crtc *intel_crtc = to_intel_crtc(crtc);
	int pipe = intel_crtc->pipe;
	int x = intel_crtc->cursor_x;
	int y = intel_crtc->cursor_y;
	u32 base, pos;
	bool visible;

	pos = 0;

	if (on && crtc->enabled && crtc->fb) {
		base = intel_crtc->cursor_addr;
		if (x > (int) crtc->fb->width)
			base = 0;

		if (y > (int) crtc->fb->height)
			base = 0;
	} else
		base = 0;

	if (x < 0) {
		if (x + intel_crtc->cursor_width < 0)
			base = 0;

		pos |= CURSOR_POS_SIGN << CURSOR_X_SHIFT;
		x = -x;
	}
	pos |= x << CURSOR_X_SHIFT;

	if (y < 0) {
		if (y + intel_crtc->cursor_height < 0)
			base = 0;

		pos |= CURSOR_POS_SIGN << CURSOR_Y_SHIFT;
		y = -y;
	}
	pos |= y << CURSOR_Y_SHIFT;

	visible = base != 0;
	if (!visible && !intel_crtc->cursor_visible)
		return;

	I915_WRITE(CURPOS(pipe), pos);
	if (IS_845G(dev) || IS_I865G(dev))
		i845_update_cursor(crtc, base);
	else
		i9xx_update_cursor(crtc, base);

	if (visible)
		intel_mark_busy(dev, to_intel_framebuffer(crtc->fb)->obj);
}

static int intel_crtc_cursor_set(struct drm_crtc *crtc,
				 struct drm_file *file,
				 uint32_t handle,
				 uint32_t width, uint32_t height)
{
	struct drm_device *dev = crtc->dev;
	struct drm_i915_private *dev_priv = dev->dev_private;
	struct intel_crtc *intel_crtc = to_intel_crtc(crtc);
	struct drm_i915_gem_object *obj;
	uint32_t addr;
	int ret;

	DRM_DEBUG_KMS("\n");

	/* if we want to turn off the cursor ignore width and height */
	if (!handle) {
		DRM_DEBUG_KMS("cursor off\n");
		addr = 0;
		obj = NULL;
		mutex_lock(&dev->struct_mutex);
		goto finish;
	}

	/* Currently we only support 64x64 cursors */
	if (width != 64 || height != 64) {
		DRM_ERROR("we currently only support 64x64 cursors\n");
		return -EINVAL;
	}

	obj = to_intel_bo(drm_gem_object_lookup(dev, file, handle));
	if (&obj->base == NULL)
		return -ENOENT;

	if (obj->base.size < width * height * 4) {
		DRM_ERROR("buffer is to small\n");
		ret = -ENOMEM;
		goto fail;
	}

	/* we only need to pin inside GTT if cursor is non-phy */
	mutex_lock(&dev->struct_mutex);
	if (!dev_priv->info->cursor_needs_physical) {
		if (obj->tiling_mode) {
			DRM_ERROR("cursor cannot be tiled\n");
			ret = -EINVAL;
			goto fail_locked;
		}

		ret = i915_gem_object_pin(obj, PAGE_SIZE, true);
		if (ret) {
			DRM_ERROR("failed to pin cursor bo\n");
			goto fail_locked;
		}

		ret = i915_gem_object_set_to_gtt_domain(obj, 0);
		if (ret) {
			DRM_ERROR("failed to move cursor bo into the GTT\n");
			goto fail_unpin;
		}

		ret = i915_gem_object_put_fence(obj);
		if (ret) {
			DRM_ERROR("failed to move cursor bo into the GTT\n");
			goto fail_unpin;
		}

		addr = obj->gtt_offset;
	} else {
		int align = IS_I830(dev) ? 16 * 1024 : 256;
		ret = i915_gem_attach_phys_object(dev, obj,
						  (intel_crtc->pipe == 0) ? I915_GEM_PHYS_CURSOR_0 : I915_GEM_PHYS_CURSOR_1,
						  align);
		if (ret) {
			DRM_ERROR("failed to attach phys object\n");
			goto fail_locked;
		}
		addr = obj->phys_obj->handle->busaddr;
	}

	if (IS_GEN2(dev))
		I915_WRITE(CURSIZE, (height << 12) | width);

 finish:
	if (intel_crtc->cursor_bo) {
		if (dev_priv->info->cursor_needs_physical) {
			if (intel_crtc->cursor_bo != obj)
				i915_gem_detach_phys_object(dev, intel_crtc->cursor_bo);
		} else
			i915_gem_object_unpin(intel_crtc->cursor_bo);
		drm_gem_object_unreference(&intel_crtc->cursor_bo->base);
	}

	mutex_unlock(&dev->struct_mutex);

	intel_crtc->cursor_addr = addr;
	intel_crtc->cursor_bo = obj;
	intel_crtc->cursor_width = width;
	intel_crtc->cursor_height = height;

	intel_crtc_update_cursor(crtc, true);

	return 0;
fail_unpin:
	i915_gem_object_unpin(obj);
fail_locked:
	mutex_unlock(&dev->struct_mutex);
fail:
	drm_gem_object_unreference_unlocked(&obj->base);
	return ret;
}

static int intel_crtc_cursor_move(struct drm_crtc *crtc, int x, int y)
{
	struct intel_crtc *intel_crtc = to_intel_crtc(crtc);

	intel_crtc->cursor_x = x;
	intel_crtc->cursor_y = y;

	intel_crtc_update_cursor(crtc, true);

	return 0;
}

/** Sets the color ramps on behalf of RandR */
void intel_crtc_fb_gamma_set(struct drm_crtc *crtc, u16 red, u16 green,
				 u16 blue, int regno)
{
	struct intel_crtc *intel_crtc = to_intel_crtc(crtc);

	intel_crtc->lut_r[regno] = red >> 8;
	intel_crtc->lut_g[regno] = green >> 8;
	intel_crtc->lut_b[regno] = blue >> 8;
}

void intel_crtc_fb_gamma_get(struct drm_crtc *crtc, u16 *red, u16 *green,
			     u16 *blue, int regno)
{
	struct intel_crtc *intel_crtc = to_intel_crtc(crtc);

	*red = intel_crtc->lut_r[regno] << 8;
	*green = intel_crtc->lut_g[regno] << 8;
	*blue = intel_crtc->lut_b[regno] << 8;
}

static void intel_crtc_gamma_set(struct drm_crtc *crtc, u16 *red, u16 *green,
				 u16 *blue, uint32_t start, uint32_t size)
{
	int end = (start + size > 256) ? 256 : start + size, i;
	struct intel_crtc *intel_crtc = to_intel_crtc(crtc);

	for (i = start; i < end; i++) {
		intel_crtc->lut_r[i] = red[i] >> 8;
		intel_crtc->lut_g[i] = green[i] >> 8;
		intel_crtc->lut_b[i] = blue[i] >> 8;
	}

	intel_crtc_load_lut(crtc);
}

/**
 * Get a pipe with a simple mode set on it for doing load-based monitor
 * detection.
 *
 * It will be up to the load-detect code to adjust the pipe as appropriate for
 * its requirements.  The pipe will be connected to no other encoders.
 *
 * Currently this code will only succeed if there is a pipe with no encoders
 * configured for it.  In the future, it could choose to temporarily disable
 * some outputs to free up a pipe for its use.
 *
 * \return crtc, or NULL if no pipes are available.
 */

/* VESA 640x480x72Hz mode to set on the pipe */
static struct drm_display_mode load_detect_mode = {
	DRM_MODE("640x480", DRM_MODE_TYPE_DEFAULT, 31500, 640, 664,
		 704, 832, 0, 480, 489, 491, 520, 0, DRM_MODE_FLAG_NHSYNC | DRM_MODE_FLAG_NVSYNC),
};

static struct drm_framebuffer *
intel_framebuffer_create(struct drm_device *dev,
			 struct drm_mode_fb_cmd *mode_cmd,
			 struct drm_i915_gem_object *obj)
{
	struct intel_framebuffer *intel_fb;
	int ret;

	intel_fb = kzalloc(sizeof(*intel_fb), GFP_KERNEL);
	if (!intel_fb) {
		drm_gem_object_unreference_unlocked(&obj->base);
		return ERR_PTR(-ENOMEM);
	}

	ret = intel_framebuffer_init(dev, intel_fb, mode_cmd, obj);
	if (ret) {
		drm_gem_object_unreference_unlocked(&obj->base);
		kfree(intel_fb);
		return ERR_PTR(ret);
	}

	return &intel_fb->base;
}

static u32
intel_framebuffer_pitch_for_width(int width, int bpp)
{
	u32 pitch = DIV_ROUND_UP(width * bpp, 8);
	return ALIGN(pitch, 64);
}

static u32
intel_framebuffer_size_for_mode(struct drm_display_mode *mode, int bpp)
{
	u32 pitch = intel_framebuffer_pitch_for_width(mode->hdisplay, bpp);
	return ALIGN(pitch * mode->vdisplay, PAGE_SIZE);
}

static struct drm_framebuffer *
intel_framebuffer_create_for_mode(struct drm_device *dev,
				  struct drm_display_mode *mode,
				  int depth, int bpp)
{
	struct drm_i915_gem_object *obj;
	struct drm_mode_fb_cmd mode_cmd;

	obj = i915_gem_alloc_object(dev,
				    intel_framebuffer_size_for_mode(mode, bpp));
	if (obj == NULL)
		return ERR_PTR(-ENOMEM);

	mode_cmd.width = mode->hdisplay;
	mode_cmd.height = mode->vdisplay;
	mode_cmd.depth = depth;
	mode_cmd.bpp = bpp;
	mode_cmd.pitch = intel_framebuffer_pitch_for_width(mode_cmd.width, bpp);

	return intel_framebuffer_create(dev, &mode_cmd, obj);
}

static struct drm_framebuffer *
mode_fits_in_fbdev(struct drm_device *dev,
		   struct drm_display_mode *mode)
{
	struct drm_i915_private *dev_priv = dev->dev_private;
	struct drm_i915_gem_object *obj;
	struct drm_framebuffer *fb;

	if (dev_priv->fbdev == NULL)
		return NULL;

	obj = dev_priv->fbdev->ifb.obj;
	if (obj == NULL)
		return NULL;

	fb = &dev_priv->fbdev->ifb.base;
	if (fb->pitch < intel_framebuffer_pitch_for_width(mode->hdisplay,
							  fb->bits_per_pixel))
		return NULL;

	if (obj->base.size < mode->vdisplay * fb->pitch)
		return NULL;

	return fb;
}

bool intel_get_load_detect_pipe(struct intel_encoder *intel_encoder,
				struct drm_connector *connector,
				struct drm_display_mode *mode,
				struct intel_load_detect_pipe *old)
{
	struct intel_crtc *intel_crtc;
	struct drm_crtc *possible_crtc;
	struct drm_encoder *encoder = &intel_encoder->base;
	struct drm_crtc *crtc = NULL;
	struct drm_device *dev = encoder->dev;
	struct drm_framebuffer *old_fb;
	int i = -1;

	DRM_DEBUG_KMS("[CONNECTOR:%d:%s], [ENCODER:%d:%s]\n",
		      connector->base.id, drm_get_connector_name(connector),
		      encoder->base.id, drm_get_encoder_name(encoder));

	/*
	 * Algorithm gets a little messy:
	 *
	 *   - if the connector already has an assigned crtc, use it (but make
	 *     sure it's on first)
	 *
	 *   - try to find the first unused crtc that can drive this connector,
	 *     and use that if we find one
	 */

	/* See if we already have a CRTC for this connector */
	if (encoder->crtc) {
		crtc = encoder->crtc;

		intel_crtc = to_intel_crtc(crtc);
		old->dpms_mode = intel_crtc->dpms_mode;
		old->load_detect_temp = false;

		/* Make sure the crtc and connector are running */
		if (intel_crtc->dpms_mode != DRM_MODE_DPMS_ON) {
			struct drm_encoder_helper_funcs *encoder_funcs;
			struct drm_crtc_helper_funcs *crtc_funcs;

			crtc_funcs = crtc->helper_private;
			crtc_funcs->dpms(crtc, DRM_MODE_DPMS_ON);

			encoder_funcs = encoder->helper_private;
			encoder_funcs->dpms(encoder, DRM_MODE_DPMS_ON);
		}

		return true;
	}

	/* Find an unused one (if possible) */
	list_for_each_entry(possible_crtc, &dev->mode_config.crtc_list, head) {
		i++;
		if (!(encoder->possible_crtcs & (1 << i)))
			continue;
		if (!possible_crtc->enabled) {
			crtc = possible_crtc;
			break;
		}
	}

	/*
	 * If we didn't find an unused CRTC, don't use any.
	 */
	if (!crtc) {
		DRM_DEBUG_KMS("no pipe available for load-detect\n");
		return false;
	}

	encoder->crtc = crtc;
	connector->encoder = encoder;

	intel_crtc = to_intel_crtc(crtc);
	old->dpms_mode = intel_crtc->dpms_mode;
	old->load_detect_temp = true;
	old->release_fb = NULL;

	if (!mode)
		mode = &load_detect_mode;

	old_fb = crtc->fb;

	/* We need a framebuffer large enough to accommodate all accesses
	 * that the plane may generate whilst we perform load detection.
	 * We can not rely on the fbcon either being present (we get called
	 * during its initialisation to detect all boot displays, or it may
	 * not even exist) or that it is large enough to satisfy the
	 * requested mode.
	 */
	crtc->fb = mode_fits_in_fbdev(dev, mode);
	if (crtc->fb == NULL) {
		DRM_DEBUG_KMS("creating tmp fb for load-detection\n");
		crtc->fb = intel_framebuffer_create_for_mode(dev, mode, 24, 32);
		old->release_fb = crtc->fb;
	} else
		DRM_DEBUG_KMS("reusing fbdev for load-detection framebuffer\n");
	if (IS_ERR(crtc->fb)) {
		DRM_DEBUG_KMS("failed to allocate framebuffer for load-detection\n");
		crtc->fb = old_fb;
		return false;
	}

	if (!drm_crtc_helper_set_mode(crtc, mode, 0, 0, old_fb)) {
		DRM_DEBUG_KMS("failed to set mode on load-detect pipe\n");
		if (old->release_fb)
			old->release_fb->funcs->destroy(old->release_fb);
		crtc->fb = old_fb;
		return false;
	}

	/* let the connector get through one full cycle before testing */
	intel_wait_for_vblank(dev, intel_crtc->pipe);

	return true;
}

void intel_release_load_detect_pipe(struct intel_encoder *intel_encoder,
				    struct drm_connector *connector,
				    struct intel_load_detect_pipe *old)
{
	struct drm_encoder *encoder = &intel_encoder->base;
	struct drm_device *dev = encoder->dev;
	struct drm_crtc *crtc = encoder->crtc;
	struct drm_encoder_helper_funcs *encoder_funcs = encoder->helper_private;
	struct drm_crtc_helper_funcs *crtc_funcs = crtc->helper_private;

	DRM_DEBUG_KMS("[CONNECTOR:%d:%s], [ENCODER:%d:%s]\n",
		      connector->base.id, drm_get_connector_name(connector),
		      encoder->base.id, drm_get_encoder_name(encoder));

	if (old->load_detect_temp) {
		connector->encoder = NULL;
		drm_helper_disable_unused_functions(dev);

		if (old->release_fb)
			old->release_fb->funcs->destroy(old->release_fb);

		return;
	}

	/* Switch crtc and encoder back off if necessary */
	if (old->dpms_mode != DRM_MODE_DPMS_ON) {
		encoder_funcs->dpms(encoder, old->dpms_mode);
		crtc_funcs->dpms(crtc, old->dpms_mode);
	}
}

/* Returns the clock of the currently programmed mode of the given pipe. */
static int intel_crtc_clock_get(struct drm_device *dev, struct drm_crtc *crtc)
{
	struct drm_i915_private *dev_priv = dev->dev_private;
	struct intel_crtc *intel_crtc = to_intel_crtc(crtc);
	int pipe = intel_crtc->pipe;
	u32 dpll = I915_READ(DPLL(pipe));
	u32 fp;
	intel_clock_t clock;

	if ((dpll & DISPLAY_RATE_SELECT_FPA1) == 0)
		fp = I915_READ(FP0(pipe));
	else
		fp = I915_READ(FP1(pipe));

	clock.m1 = (fp & FP_M1_DIV_MASK) >> FP_M1_DIV_SHIFT;
	if (IS_PINEVIEW(dev)) {
		clock.n = ffs((fp & FP_N_PINEVIEW_DIV_MASK) >> FP_N_DIV_SHIFT) - 1;
		clock.m2 = (fp & FP_M2_PINEVIEW_DIV_MASK) >> FP_M2_DIV_SHIFT;
	} else {
		clock.n = (fp & FP_N_DIV_MASK) >> FP_N_DIV_SHIFT;
		clock.m2 = (fp & FP_M2_DIV_MASK) >> FP_M2_DIV_SHIFT;
	}

	if (!IS_GEN2(dev)) {
		if (IS_PINEVIEW(dev))
			clock.p1 = ffs((dpll & DPLL_FPA01_P1_POST_DIV_MASK_PINEVIEW) >>
				DPLL_FPA01_P1_POST_DIV_SHIFT_PINEVIEW);
		else
			clock.p1 = ffs((dpll & DPLL_FPA01_P1_POST_DIV_MASK) >>
			       DPLL_FPA01_P1_POST_DIV_SHIFT);

		switch (dpll & DPLL_MODE_MASK) {
		case DPLLB_MODE_DAC_SERIAL:
			clock.p2 = dpll & DPLL_DAC_SERIAL_P2_CLOCK_DIV_5 ?
				5 : 10;
			break;
		case DPLLB_MODE_LVDS:
			clock.p2 = dpll & DPLLB_LVDS_P2_CLOCK_DIV_7 ?
				7 : 14;
			break;
		default:
			DRM_DEBUG_KMS("Unknown DPLL mode %08x in programmed "
				  "mode\n", (int)(dpll & DPLL_MODE_MASK));
			return 0;
		}

		/* XXX: Handle the 100Mhz refclk */
		intel_clock(dev, 96000, &clock);
	} else {
		bool is_lvds = (pipe == 1) && (I915_READ(LVDS) & LVDS_PORT_EN);

		if (is_lvds) {
			clock.p1 = ffs((dpll & DPLL_FPA01_P1_POST_DIV_MASK_I830_LVDS) >>
				       DPLL_FPA01_P1_POST_DIV_SHIFT);
			clock.p2 = 14;

			if ((dpll & PLL_REF_INPUT_MASK) ==
			    PLLB_REF_INPUT_SPREADSPECTRUMIN) {
				/* XXX: might not be 66MHz */
				intel_clock(dev, 66000, &clock);
			} else
				intel_clock(dev, 48000, &clock);
		} else {
			if (dpll & PLL_P1_DIVIDE_BY_TWO)
				clock.p1 = 2;
			else {
				clock.p1 = ((dpll & DPLL_FPA01_P1_POST_DIV_MASK_I830) >>
					    DPLL_FPA01_P1_POST_DIV_SHIFT) + 2;
			}
			if (dpll & PLL_P2_DIVIDE_BY_4)
				clock.p2 = 4;
			else
				clock.p2 = 2;

			intel_clock(dev, 48000, &clock);
		}
	}

	/* XXX: It would be nice to validate the clocks, but we can't reuse
	 * i830PllIsValid() because it relies on the xf86_config connector
	 * configuration being accurate, which it isn't necessarily.
	 */

	return clock.dot;
}

/** Returns the currently programmed mode of the given pipe. */
struct drm_display_mode *intel_crtc_mode_get(struct drm_device *dev,
					     struct drm_crtc *crtc)
{
	struct drm_i915_private *dev_priv = dev->dev_private;
	struct intel_crtc *intel_crtc = to_intel_crtc(crtc);
	int pipe = intel_crtc->pipe;
	struct drm_display_mode *mode;
	int htot = I915_READ(HTOTAL(pipe));
	int hsync = I915_READ(HSYNC(pipe));
	int vtot = I915_READ(VTOTAL(pipe));
	int vsync = I915_READ(VSYNC(pipe));

	mode = kzalloc(sizeof(*mode), GFP_KERNEL);
	if (!mode)
		return NULL;

	mode->clock = intel_crtc_clock_get(dev, crtc);
	mode->hdisplay = (htot & 0xffff) + 1;
	mode->htotal = ((htot & 0xffff0000) >> 16) + 1;
	mode->hsync_start = (hsync & 0xffff) + 1;
	mode->hsync_end = ((hsync & 0xffff0000) >> 16) + 1;
	mode->vdisplay = (vtot & 0xffff) + 1;
	mode->vtotal = ((vtot & 0xffff0000) >> 16) + 1;
	mode->vsync_start = (vsync & 0xffff) + 1;
	mode->vsync_end = ((vsync & 0xffff0000) >> 16) + 1;

	drm_mode_set_name(mode);
	drm_mode_set_crtcinfo(mode, 0);

	return mode;
}

#define GPU_IDLE_TIMEOUT 500 /* ms */

/* When this timer fires, we've been idle for awhile */
static void intel_gpu_idle_timer(unsigned long arg)
{
	struct drm_device *dev = (struct drm_device *)arg;
	drm_i915_private_t *dev_priv = dev->dev_private;

	if (!list_empty(&dev_priv->mm.active_list)) {
		/* Still processing requests, so just re-arm the timer. */
		mod_timer(&dev_priv->idle_timer, jiffies +
			  msecs_to_jiffies(GPU_IDLE_TIMEOUT));
		return;
	}

	dev_priv->busy = false;
	queue_work(dev_priv->wq, &dev_priv->idle_work);
}

#define CRTC_IDLE_TIMEOUT 1000 /* ms */

static void intel_crtc_idle_timer(unsigned long arg)
{
	struct intel_crtc *intel_crtc = (struct intel_crtc *)arg;
	struct drm_crtc *crtc = &intel_crtc->base;
	drm_i915_private_t *dev_priv = crtc->dev->dev_private;
	struct intel_framebuffer *intel_fb;

	intel_fb = to_intel_framebuffer(crtc->fb);
	if (intel_fb && intel_fb->obj->active) {
		/* The framebuffer is still being accessed by the GPU. */
		mod_timer(&intel_crtc->idle_timer, jiffies +
			  msecs_to_jiffies(CRTC_IDLE_TIMEOUT));
		return;
	}

	intel_crtc->busy = false;
	queue_work(dev_priv->wq, &dev_priv->idle_work);
}

static void intel_increase_pllclock(struct drm_crtc *crtc)
{
	struct drm_device *dev = crtc->dev;
	drm_i915_private_t *dev_priv = dev->dev_private;
	struct intel_crtc *intel_crtc = to_intel_crtc(crtc);
	int pipe = intel_crtc->pipe;
	int dpll_reg = DPLL(pipe);
	int dpll;

	if (HAS_PCH_SPLIT(dev))
		return;

	if (!dev_priv->lvds_downclock_avail)
		return;

	dpll = I915_READ(dpll_reg);
	if (!HAS_PIPE_CXSR(dev) && (dpll & DISPLAY_RATE_SELECT_FPA1)) {
		DRM_DEBUG_DRIVER("upclocking LVDS\n");

		/* Unlock panel regs */
		I915_WRITE(PP_CONTROL,
			   I915_READ(PP_CONTROL) | PANEL_UNLOCK_REGS);

		dpll &= ~DISPLAY_RATE_SELECT_FPA1;
		I915_WRITE(dpll_reg, dpll);
		intel_wait_for_vblank(dev, pipe);

		dpll = I915_READ(dpll_reg);
		if (dpll & DISPLAY_RATE_SELECT_FPA1)
			DRM_DEBUG_DRIVER("failed to upclock LVDS!\n");

		/* ...and lock them again */
		I915_WRITE(PP_CONTROL, I915_READ(PP_CONTROL) & 0x3);
	}

	/* Schedule downclock */
	mod_timer(&intel_crtc->idle_timer, jiffies +
		  msecs_to_jiffies(CRTC_IDLE_TIMEOUT));
}

static void intel_decrease_pllclock(struct drm_crtc *crtc)
{
	struct drm_device *dev = crtc->dev;
	drm_i915_private_t *dev_priv = dev->dev_private;
	struct intel_crtc *intel_crtc = to_intel_crtc(crtc);
	int pipe = intel_crtc->pipe;
	int dpll_reg = DPLL(pipe);
	int dpll = I915_READ(dpll_reg);

	if (HAS_PCH_SPLIT(dev))
		return;

	if (!dev_priv->lvds_downclock_avail)
		return;

	/*
	 * Since this is called by a timer, we should never get here in
	 * the manual case.
	 */
	if (!HAS_PIPE_CXSR(dev) && intel_crtc->lowfreq_avail) {
		DRM_DEBUG_DRIVER("downclocking LVDS\n");

		/* Unlock panel regs */
		I915_WRITE(PP_CONTROL, I915_READ(PP_CONTROL) |
			   PANEL_UNLOCK_REGS);

		dpll |= DISPLAY_RATE_SELECT_FPA1;
		I915_WRITE(dpll_reg, dpll);
		intel_wait_for_vblank(dev, pipe);
		dpll = I915_READ(dpll_reg);
		if (!(dpll & DISPLAY_RATE_SELECT_FPA1))
			DRM_DEBUG_DRIVER("failed to downclock LVDS!\n");

		/* ...and lock them again */
		I915_WRITE(PP_CONTROL, I915_READ(PP_CONTROL) & 0x3);
	}

}

/**
 * intel_idle_update - adjust clocks for idleness
 * @work: work struct
 *
 * Either the GPU or display (or both) went idle.  Check the busy status
 * here and adjust the CRTC and GPU clocks as necessary.
 */
static void intel_idle_update(struct work_struct *work)
{
	drm_i915_private_t *dev_priv = container_of(work, drm_i915_private_t,
						    idle_work);
	struct drm_device *dev = dev_priv->dev;
	struct drm_crtc *crtc;
	struct intel_crtc *intel_crtc;

	if (!i915_powersave)
		return;

	mutex_lock(&dev->struct_mutex);

	i915_update_gfx_val(dev_priv);

	list_for_each_entry(crtc, &dev->mode_config.crtc_list, head) {
		/* Skip inactive CRTCs */
		if (!crtc->fb)
			continue;

		intel_crtc = to_intel_crtc(crtc);
		if (!intel_crtc->busy)
			intel_decrease_pllclock(crtc);
	}


	mutex_unlock(&dev->struct_mutex);
}

/**
 * intel_mark_busy - mark the GPU and possibly the display busy
 * @dev: drm device
 * @obj: object we're operating on
 *
 * Callers can use this function to indicate that the GPU is busy processing
 * commands.  If @obj matches one of the CRTC objects (i.e. it's a scanout
 * buffer), we'll also mark the display as busy, so we know to increase its
 * clock frequency.
 */
void intel_mark_busy(struct drm_device *dev, struct drm_i915_gem_object *obj)
{
	drm_i915_private_t *dev_priv = dev->dev_private;
	struct drm_crtc *crtc = NULL;
	struct intel_framebuffer *intel_fb;
	struct intel_crtc *intel_crtc;

	if (!drm_core_check_feature(dev, DRIVER_MODESET))
		return;

	if (!dev_priv->busy)
		dev_priv->busy = true;
	else
		mod_timer(&dev_priv->idle_timer, jiffies +
			  msecs_to_jiffies(GPU_IDLE_TIMEOUT));

	list_for_each_entry(crtc, &dev->mode_config.crtc_list, head) {
		if (!crtc->fb)
			continue;

		intel_crtc = to_intel_crtc(crtc);
		intel_fb = to_intel_framebuffer(crtc->fb);
		if (intel_fb->obj == obj) {
			if (!intel_crtc->busy) {
				/* Non-busy -> busy, upclock */
				intel_increase_pllclock(crtc);
				intel_crtc->busy = true;
			} else {
				/* Busy -> busy, put off timer */
				mod_timer(&intel_crtc->idle_timer, jiffies +
					  msecs_to_jiffies(CRTC_IDLE_TIMEOUT));
			}
		}
	}
}

static void intel_crtc_destroy(struct drm_crtc *crtc)
{
	struct intel_crtc *intel_crtc = to_intel_crtc(crtc);
	struct drm_device *dev = crtc->dev;
	struct intel_unpin_work *work;
	unsigned long flags;

	spin_lock_irqsave(&dev->event_lock, flags);
	work = intel_crtc->unpin_work;
	intel_crtc->unpin_work = NULL;
	spin_unlock_irqrestore(&dev->event_lock, flags);

	if (work) {
		cancel_work_sync(&work->work);
		kfree(work);
	}

	drm_crtc_cleanup(crtc);

	kfree(intel_crtc);
}

static void intel_unpin_work_fn(struct work_struct *__work)
{
	struct intel_unpin_work *work =
		container_of(__work, struct intel_unpin_work, work);

	mutex_lock(&work->dev->struct_mutex);
	i915_gem_object_unpin(work->old_fb_obj);
	drm_gem_object_unreference(&work->pending_flip_obj->base);
	drm_gem_object_unreference(&work->old_fb_obj->base);

	mutex_unlock(&work->dev->struct_mutex);
	kfree(work);
}

static void do_intel_finish_page_flip(struct drm_device *dev,
				      struct drm_crtc *crtc)
{
	drm_i915_private_t *dev_priv = dev->dev_private;
	struct intel_crtc *intel_crtc = to_intel_crtc(crtc);
	struct intel_unpin_work *work;
	struct drm_i915_gem_object *obj;
	struct drm_pending_vblank_event *e;
	struct timeval tnow, tvbl;
	unsigned long flags;

	/* Ignore early vblank irqs */
	if (intel_crtc == NULL)
		return;

	do_gettimeofday(&tnow);

	spin_lock_irqsave(&dev->event_lock, flags);
	work = intel_crtc->unpin_work;
	if (work == NULL || !work->pending) {
		spin_unlock_irqrestore(&dev->event_lock, flags);
		return;
	}

	intel_crtc->unpin_work = NULL;

	if (work->event) {
		e = work->event;
		e->event.sequence = drm_vblank_count_and_time(dev, intel_crtc->pipe, &tvbl);

		/* Called before vblank count and timestamps have
		 * been updated for the vblank interval of flip
		 * completion? Need to increment vblank count and
		 * add one videorefresh duration to returned timestamp
		 * to account for this. We assume this happened if we
		 * get called over 0.9 frame durations after the last
		 * timestamped vblank.
		 *
		 * This calculation can not be used with vrefresh rates
		 * below 5Hz (10Hz to be on the safe side) without
		 * promoting to 64 integers.
		 */
		if (10 * (timeval_to_ns(&tnow) - timeval_to_ns(&tvbl)) >
		    9 * crtc->framedur_ns) {
			e->event.sequence++;
			tvbl = ns_to_timeval(timeval_to_ns(&tvbl) +
					     crtc->framedur_ns);
		}

		e->event.tv_sec = tvbl.tv_sec;
		e->event.tv_usec = tvbl.tv_usec;

		list_add_tail(&e->base.link,
			      &e->base.file_priv->event_list);
		wake_up_interruptible(&e->base.file_priv->event_wait);
	}

	drm_vblank_put(dev, intel_crtc->pipe);

	spin_unlock_irqrestore(&dev->event_lock, flags);

	obj = work->old_fb_obj;

	atomic_clear_mask(1 << intel_crtc->plane,
			  &obj->pending_flip.counter);
	if (atomic_read(&obj->pending_flip) == 0)
		wake_up(&dev_priv->pending_flip_queue);

	schedule_work(&work->work);

	trace_i915_flip_complete(intel_crtc->plane, work->pending_flip_obj);
}

void intel_finish_page_flip(struct drm_device *dev, int pipe)
{
	drm_i915_private_t *dev_priv = dev->dev_private;
	struct drm_crtc *crtc = dev_priv->pipe_to_crtc_mapping[pipe];

	do_intel_finish_page_flip(dev, crtc);
}

void intel_finish_page_flip_plane(struct drm_device *dev, int plane)
{
	drm_i915_private_t *dev_priv = dev->dev_private;
	struct drm_crtc *crtc = dev_priv->plane_to_crtc_mapping[plane];

	do_intel_finish_page_flip(dev, crtc);
}

void intel_prepare_page_flip(struct drm_device *dev, int plane)
{
	drm_i915_private_t *dev_priv = dev->dev_private;
	struct intel_crtc *intel_crtc =
		to_intel_crtc(dev_priv->plane_to_crtc_mapping[plane]);
	unsigned long flags;

	spin_lock_irqsave(&dev->event_lock, flags);
	if (intel_crtc->unpin_work) {
		if ((++intel_crtc->unpin_work->pending) > 1)
			DRM_ERROR("Prepared flip multiple times\n");
	} else {
		DRM_DEBUG_DRIVER("preparing flip with no unpin work?\n");
	}
	spin_unlock_irqrestore(&dev->event_lock, flags);
}

static int intel_gen2_queue_flip(struct drm_device *dev,
				 struct drm_crtc *crtc,
				 struct drm_framebuffer *fb,
				 struct drm_i915_gem_object *obj)
{
	struct drm_i915_private *dev_priv = dev->dev_private;
	struct intel_crtc *intel_crtc = to_intel_crtc(crtc);
	unsigned long offset;
	u32 flip_mask;
	int ret;

	ret = intel_pin_and_fence_fb_obj(dev, obj, LP_RING(dev_priv));
	if (ret)
		goto out;

	/* Offset into the new buffer for cases of shared fbs between CRTCs */
	offset = crtc->y * fb->pitch + crtc->x * fb->bits_per_pixel/8;

	ret = BEGIN_LP_RING(6);
	if (ret)
		goto out;

	/* Can't queue multiple flips, so wait for the previous
	 * one to finish before executing the next.
	 */
	if (intel_crtc->plane)
		flip_mask = MI_WAIT_FOR_PLANE_B_FLIP;
	else
		flip_mask = MI_WAIT_FOR_PLANE_A_FLIP;
	OUT_RING(MI_WAIT_FOR_EVENT | flip_mask);
	OUT_RING(MI_NOOP);
	OUT_RING(MI_DISPLAY_FLIP |
		 MI_DISPLAY_FLIP_PLANE(intel_crtc->plane));
	OUT_RING(fb->pitch);
	OUT_RING(obj->gtt_offset + offset);
	OUT_RING(MI_NOOP);
	ADVANCE_LP_RING();
out:
	return ret;
}

static int intel_gen3_queue_flip(struct drm_device *dev,
				 struct drm_crtc *crtc,
				 struct drm_framebuffer *fb,
				 struct drm_i915_gem_object *obj)
{
	struct drm_i915_private *dev_priv = dev->dev_private;
	struct intel_crtc *intel_crtc = to_intel_crtc(crtc);
	unsigned long offset;
	u32 flip_mask;
	int ret;

	ret = intel_pin_and_fence_fb_obj(dev, obj, LP_RING(dev_priv));
	if (ret)
		goto out;

	/* Offset into the new buffer for cases of shared fbs between CRTCs */
	offset = crtc->y * fb->pitch + crtc->x * fb->bits_per_pixel/8;

	ret = BEGIN_LP_RING(6);
	if (ret)
		goto out;

	if (intel_crtc->plane)
		flip_mask = MI_WAIT_FOR_PLANE_B_FLIP;
	else
		flip_mask = MI_WAIT_FOR_PLANE_A_FLIP;
	OUT_RING(MI_WAIT_FOR_EVENT | flip_mask);
	OUT_RING(MI_NOOP);
	OUT_RING(MI_DISPLAY_FLIP_I915 |
		 MI_DISPLAY_FLIP_PLANE(intel_crtc->plane));
	OUT_RING(fb->pitch);
	OUT_RING(obj->gtt_offset + offset);
	OUT_RING(MI_NOOP);

	ADVANCE_LP_RING();
out:
	return ret;
}

static int intel_gen4_queue_flip(struct drm_device *dev,
				 struct drm_crtc *crtc,
				 struct drm_framebuffer *fb,
				 struct drm_i915_gem_object *obj)
{
	struct drm_i915_private *dev_priv = dev->dev_private;
	struct intel_crtc *intel_crtc = to_intel_crtc(crtc);
	uint32_t pf, pipesrc;
	int ret;

	ret = intel_pin_and_fence_fb_obj(dev, obj, LP_RING(dev_priv));
	if (ret)
		goto out;

	ret = BEGIN_LP_RING(4);
	if (ret)
		goto out;

	/* i965+ uses the linear or tiled offsets from the
	 * Display Registers (which do not change across a page-flip)
	 * so we need only reprogram the base address.
	 */
	OUT_RING(MI_DISPLAY_FLIP |
		 MI_DISPLAY_FLIP_PLANE(intel_crtc->plane));
	OUT_RING(fb->pitch);
	OUT_RING(obj->gtt_offset | obj->tiling_mode);

	/* XXX Enabling the panel-fitter across page-flip is so far
	 * untested on non-native modes, so ignore it for now.
	 * pf = I915_READ(pipe == 0 ? PFA_CTL_1 : PFB_CTL_1) & PF_ENABLE;
	 */
	pf = 0;
	pipesrc = I915_READ(PIPESRC(intel_crtc->pipe)) & 0x0fff0fff;
	OUT_RING(pf | pipesrc);
	ADVANCE_LP_RING();
out:
	return ret;
}

static int intel_gen6_queue_flip(struct drm_device *dev,
				 struct drm_crtc *crtc,
				 struct drm_framebuffer *fb,
				 struct drm_i915_gem_object *obj)
{
	struct drm_i915_private *dev_priv = dev->dev_private;
	struct intel_crtc *intel_crtc = to_intel_crtc(crtc);
	uint32_t pf, pipesrc;
	int ret;

	ret = intel_pin_and_fence_fb_obj(dev, obj, LP_RING(dev_priv));
	if (ret)
		goto out;

	ret = BEGIN_LP_RING(4);
	if (ret)
		goto out;

	OUT_RING(MI_DISPLAY_FLIP |
		 MI_DISPLAY_FLIP_PLANE(intel_crtc->plane));
	OUT_RING(fb->pitch | obj->tiling_mode);
	OUT_RING(obj->gtt_offset);

	pf = I915_READ(PF_CTL(intel_crtc->pipe)) & PF_ENABLE;
	pipesrc = I915_READ(PIPESRC(intel_crtc->pipe)) & 0x0fff0fff;
	OUT_RING(pf | pipesrc);
	ADVANCE_LP_RING();
out:
	return ret;
}

/*
 * On gen7 we currently use the blit ring because (in early silicon at least)
 * the render ring doesn't give us interrpts for page flip completion, which
 * means clients will hang after the first flip is queued.  Fortunately the
 * blit ring generates interrupts properly, so use it instead.
 */
static int intel_gen7_queue_flip(struct drm_device *dev,
				 struct drm_crtc *crtc,
				 struct drm_framebuffer *fb,
				 struct drm_i915_gem_object *obj)
{
	struct drm_i915_private *dev_priv = dev->dev_private;
	struct intel_crtc *intel_crtc = to_intel_crtc(crtc);
	struct intel_ring_buffer *ring = &dev_priv->ring[BCS];
	int ret;

	ret = intel_pin_and_fence_fb_obj(dev, obj, ring);
	if (ret)
		goto out;

	ret = intel_ring_begin(ring, 4);
	if (ret)
		goto out;

	intel_ring_emit(ring, MI_DISPLAY_FLIP_I915 | (intel_crtc->plane << 19));
	intel_ring_emit(ring, (fb->pitch | obj->tiling_mode));
	intel_ring_emit(ring, (obj->gtt_offset));
	intel_ring_emit(ring, (MI_NOOP));
	intel_ring_advance(ring);
out:
	return ret;
}

static int intel_default_queue_flip(struct drm_device *dev,
				    struct drm_crtc *crtc,
				    struct drm_framebuffer *fb,
				    struct drm_i915_gem_object *obj)
{
	return -ENODEV;
}

static int intel_crtc_page_flip(struct drm_crtc *crtc,
				struct drm_framebuffer *fb,
				struct drm_pending_vblank_event *event)
{
	struct drm_device *dev = crtc->dev;
	struct drm_i915_private *dev_priv = dev->dev_private;
	struct intel_framebuffer *intel_fb;
	struct drm_i915_gem_object *obj;
	struct intel_crtc *intel_crtc = to_intel_crtc(crtc);
	struct intel_unpin_work *work;
	unsigned long flags;
	int ret;

	work = kzalloc(sizeof *work, GFP_KERNEL);
	if (work == NULL)
		return -ENOMEM;

	work->event = event;
	work->dev = crtc->dev;
	intel_fb = to_intel_framebuffer(crtc->fb);
	work->old_fb_obj = intel_fb->obj;
	INIT_WORK(&work->work, intel_unpin_work_fn);

	/* We borrow the event spin lock for protecting unpin_work */
	spin_lock_irqsave(&dev->event_lock, flags);
	if (intel_crtc->unpin_work) {
		spin_unlock_irqrestore(&dev->event_lock, flags);
		kfree(work);

		DRM_DEBUG_DRIVER("flip queue: crtc already busy\n");
		return -EBUSY;
	}
	intel_crtc->unpin_work = work;
	spin_unlock_irqrestore(&dev->event_lock, flags);

	intel_fb = to_intel_framebuffer(fb);
	obj = intel_fb->obj;

	mutex_lock(&dev->struct_mutex);

	/* Reference the objects for the scheduled work. */
	drm_gem_object_reference(&work->old_fb_obj->base);
	drm_gem_object_reference(&obj->base);

	crtc->fb = fb;

	ret = drm_vblank_get(dev, intel_crtc->pipe);
	if (ret)
		goto cleanup_objs;

	work->pending_flip_obj = obj;

	work->enable_stall_check = true;

	/* Block clients from rendering to the new back buffer until
	 * the flip occurs and the object is no longer visible.
	 */
	atomic_add(1 << intel_crtc->plane, &work->old_fb_obj->pending_flip);

<<<<<<< HEAD
	switch (INTEL_INFO(dev)->gen) {
	case 2:
		OUT_RING(MI_DISPLAY_FLIP |
			 MI_DISPLAY_FLIP_PLANE(intel_crtc->plane));
		OUT_RING(fb->pitch);
		OUT_RING(obj->gtt_offset + offset);
		OUT_RING(MI_NOOP);
		break;

	case 3:
		OUT_RING(MI_DISPLAY_FLIP_I915 |
			 MI_DISPLAY_FLIP_PLANE(intel_crtc->plane));
		OUT_RING(fb->pitch);
		OUT_RING(obj->gtt_offset + offset);
		OUT_RING(MI_NOOP);
		break;

	case 4:
	case 5:
		/* i965+ uses the linear or tiled offsets from the
		 * Display Registers (which do not change across a page-flip)
		 * so we need only reprogram the base address.
		 */
		OUT_RING(MI_DISPLAY_FLIP |
			 MI_DISPLAY_FLIP_PLANE(intel_crtc->plane));
		OUT_RING(fb->pitch);
		OUT_RING(obj->gtt_offset | obj->tiling_mode);

		/* XXX Enabling the panel-fitter across page-flip is so far
		 * untested on non-native modes, so ignore it for now.
		 * pf = I915_READ(pipe == 0 ? PFA_CTL_1 : PFB_CTL_1) & PF_ENABLE;
		 */
		pf = 0;
		pipesrc = I915_READ(PIPESRC(pipe)) & 0x0fff0fff;
		OUT_RING(pf | pipesrc);
		break;

	case 6:
	case 7:
		OUT_RING(MI_DISPLAY_FLIP |
			 MI_DISPLAY_FLIP_PLANE(intel_crtc->plane));
		OUT_RING(fb->pitch | obj->tiling_mode);
		OUT_RING(obj->gtt_offset);

		pf = I915_READ(PF_CTL(pipe)) & PF_ENABLE;
		pipesrc = I915_READ(PIPESRC(pipe)) & 0x0fff0fff;
		OUT_RING(pf | pipesrc);
		break;
	}
	ADVANCE_LP_RING();
=======
	ret = dev_priv->display.queue_flip(dev, crtc, fb, obj);
	if (ret)
		goto cleanup_pending;
>>>>>>> 712ae51a

	mutex_unlock(&dev->struct_mutex);

	trace_i915_flip_request(intel_crtc->plane, obj);

	return 0;

cleanup_pending:
	atomic_sub(1 << intel_crtc->plane, &work->old_fb_obj->pending_flip);
cleanup_objs:
	drm_gem_object_unreference(&work->old_fb_obj->base);
	drm_gem_object_unreference(&obj->base);
	mutex_unlock(&dev->struct_mutex);

	spin_lock_irqsave(&dev->event_lock, flags);
	intel_crtc->unpin_work = NULL;
	spin_unlock_irqrestore(&dev->event_lock, flags);

	kfree(work);

	return ret;
}

static void intel_sanitize_modesetting(struct drm_device *dev,
				       int pipe, int plane)
{
	struct drm_i915_private *dev_priv = dev->dev_private;
	u32 reg, val;

	if (HAS_PCH_SPLIT(dev))
		return;

	/* Who knows what state these registers were left in by the BIOS or
	 * grub?
	 *
	 * If we leave the registers in a conflicting state (e.g. with the
	 * display plane reading from the other pipe than the one we intend
	 * to use) then when we attempt to teardown the active mode, we will
	 * not disable the pipes and planes in the correct order -- leaving
	 * a plane reading from a disabled pipe and possibly leading to
	 * undefined behaviour.
	 */

	reg = DSPCNTR(plane);
	val = I915_READ(reg);

	if ((val & DISPLAY_PLANE_ENABLE) == 0)
		return;
	if (!!(val & DISPPLANE_SEL_PIPE_MASK) == pipe)
		return;

	/* This display plane is active and attached to the other CPU pipe. */
	pipe = !pipe;

	/* Disable the plane and wait for it to stop reading from the pipe. */
	intel_disable_plane(dev_priv, plane, pipe);
	intel_disable_pipe(dev_priv, pipe);
}

static void intel_crtc_reset(struct drm_crtc *crtc)
{
	struct drm_device *dev = crtc->dev;
	struct intel_crtc *intel_crtc = to_intel_crtc(crtc);

	/* Reset flags back to the 'unknown' status so that they
	 * will be correctly set on the initial modeset.
	 */
	intel_crtc->dpms_mode = -1;

	/* We need to fix up any BIOS configuration that conflicts with
	 * our expectations.
	 */
	intel_sanitize_modesetting(dev, intel_crtc->pipe, intel_crtc->plane);
}

static struct drm_crtc_helper_funcs intel_helper_funcs = {
	.dpms = intel_crtc_dpms,
	.mode_fixup = intel_crtc_mode_fixup,
	.mode_set = intel_crtc_mode_set,
	.mode_set_base = intel_pipe_set_base,
	.mode_set_base_atomic = intel_pipe_set_base_atomic,
	.load_lut = intel_crtc_load_lut,
	.disable = intel_crtc_disable,
};

static const struct drm_crtc_funcs intel_crtc_funcs = {
	.reset = intel_crtc_reset,
	.cursor_set = intel_crtc_cursor_set,
	.cursor_move = intel_crtc_cursor_move,
	.gamma_set = intel_crtc_gamma_set,
	.set_config = drm_crtc_helper_set_config,
	.destroy = intel_crtc_destroy,
	.page_flip = intel_crtc_page_flip,
};

static void intel_crtc_init(struct drm_device *dev, int pipe)
{
	drm_i915_private_t *dev_priv = dev->dev_private;
	struct intel_crtc *intel_crtc;
	int i;

	intel_crtc = kzalloc(sizeof(struct intel_crtc) + (INTELFB_CONN_LIMIT * sizeof(struct drm_connector *)), GFP_KERNEL);
	if (intel_crtc == NULL)
		return;

	drm_crtc_init(dev, &intel_crtc->base, &intel_crtc_funcs);

	drm_mode_crtc_set_gamma_size(&intel_crtc->base, 256);
	for (i = 0; i < 256; i++) {
		intel_crtc->lut_r[i] = i;
		intel_crtc->lut_g[i] = i;
		intel_crtc->lut_b[i] = i;
	}

	/* Swap pipes & planes for FBC on pre-965 */
	intel_crtc->pipe = pipe;
	intel_crtc->plane = pipe;
	if (IS_MOBILE(dev) && IS_GEN3(dev)) {
		DRM_DEBUG_KMS("swapping pipes & planes for FBC\n");
		intel_crtc->plane = !pipe;
	}

	BUG_ON(pipe >= ARRAY_SIZE(dev_priv->plane_to_crtc_mapping) ||
	       dev_priv->plane_to_crtc_mapping[intel_crtc->plane] != NULL);
	dev_priv->plane_to_crtc_mapping[intel_crtc->plane] = &intel_crtc->base;
	dev_priv->pipe_to_crtc_mapping[intel_crtc->pipe] = &intel_crtc->base;

	intel_crtc_reset(&intel_crtc->base);
	intel_crtc->active = true; /* force the pipe off on setup_init_config */

	if (HAS_PCH_SPLIT(dev)) {
		intel_helper_funcs.prepare = ironlake_crtc_prepare;
		intel_helper_funcs.commit = ironlake_crtc_commit;
	} else {
		intel_helper_funcs.prepare = i9xx_crtc_prepare;
		intel_helper_funcs.commit = i9xx_crtc_commit;
	}

	drm_crtc_helper_add(&intel_crtc->base, &intel_helper_funcs);

	intel_crtc->busy = false;

	setup_timer(&intel_crtc->idle_timer, intel_crtc_idle_timer,
		    (unsigned long)intel_crtc);
}

int intel_get_pipe_from_crtc_id(struct drm_device *dev, void *data,
				struct drm_file *file)
{
	drm_i915_private_t *dev_priv = dev->dev_private;
	struct drm_i915_get_pipe_from_crtc_id *pipe_from_crtc_id = data;
	struct drm_mode_object *drmmode_obj;
	struct intel_crtc *crtc;

	if (!dev_priv) {
		DRM_ERROR("called with no initialization\n");
		return -EINVAL;
	}

	drmmode_obj = drm_mode_object_find(dev, pipe_from_crtc_id->crtc_id,
			DRM_MODE_OBJECT_CRTC);

	if (!drmmode_obj) {
		DRM_ERROR("no such CRTC id\n");
		return -EINVAL;
	}

	crtc = to_intel_crtc(obj_to_crtc(drmmode_obj));
	pipe_from_crtc_id->pipe = crtc->pipe;

	return 0;
}

static int intel_encoder_clones(struct drm_device *dev, int type_mask)
{
	struct intel_encoder *encoder;
	int index_mask = 0;
	int entry = 0;

	list_for_each_entry(encoder, &dev->mode_config.encoder_list, base.head) {
		if (type_mask & encoder->clone_mask)
			index_mask |= (1 << entry);
		entry++;
	}

	return index_mask;
}

static bool has_edp_a(struct drm_device *dev)
{
	struct drm_i915_private *dev_priv = dev->dev_private;

	if (!IS_MOBILE(dev))
		return false;

	if ((I915_READ(DP_A) & DP_DETECTED) == 0)
		return false;

	if (IS_GEN5(dev) &&
	    (I915_READ(ILK_DISPLAY_CHICKEN_FUSES) & ILK_eDP_A_DISABLE))
		return false;

	return true;
}

static void intel_setup_outputs(struct drm_device *dev)
{
	struct drm_i915_private *dev_priv = dev->dev_private;
	struct intel_encoder *encoder;
	bool dpd_is_edp = false;
	bool has_lvds = false;

	if (IS_MOBILE(dev) && !IS_I830(dev))
		has_lvds = intel_lvds_init(dev);
	if (!has_lvds && !HAS_PCH_SPLIT(dev)) {
		/* disable the panel fitter on everything but LVDS */
		I915_WRITE(PFIT_CONTROL, 0);
	}

	if (HAS_PCH_SPLIT(dev)) {
		dpd_is_edp = intel_dpd_is_edp(dev);

		if (has_edp_a(dev))
			intel_dp_init(dev, DP_A);

		if (dpd_is_edp && (I915_READ(PCH_DP_D) & DP_DETECTED))
			intel_dp_init(dev, PCH_DP_D);
	}

	intel_crt_init(dev);

	if (HAS_PCH_SPLIT(dev)) {
		int found;

		if (I915_READ(HDMIB) & PORT_DETECTED) {
			/* PCH SDVOB multiplex with HDMIB */
			found = intel_sdvo_init(dev, PCH_SDVOB);
			if (!found)
				intel_hdmi_init(dev, HDMIB);
			if (!found && (I915_READ(PCH_DP_B) & DP_DETECTED))
				intel_dp_init(dev, PCH_DP_B);
		}

		if (I915_READ(HDMIC) & PORT_DETECTED)
			intel_hdmi_init(dev, HDMIC);

		if (I915_READ(HDMID) & PORT_DETECTED)
			intel_hdmi_init(dev, HDMID);

		if (I915_READ(PCH_DP_C) & DP_DETECTED)
			intel_dp_init(dev, PCH_DP_C);

		if (!dpd_is_edp && (I915_READ(PCH_DP_D) & DP_DETECTED))
			intel_dp_init(dev, PCH_DP_D);

	} else if (SUPPORTS_DIGITAL_OUTPUTS(dev)) {
		bool found = false;

		if (I915_READ(SDVOB) & SDVO_DETECTED) {
			DRM_DEBUG_KMS("probing SDVOB\n");
			found = intel_sdvo_init(dev, SDVOB);
			if (!found && SUPPORTS_INTEGRATED_HDMI(dev)) {
				DRM_DEBUG_KMS("probing HDMI on SDVOB\n");
				intel_hdmi_init(dev, SDVOB);
			}

			if (!found && SUPPORTS_INTEGRATED_DP(dev)) {
				DRM_DEBUG_KMS("probing DP_B\n");
				intel_dp_init(dev, DP_B);
			}
		}

		/* Before G4X SDVOC doesn't have its own detect register */

		if (I915_READ(SDVOB) & SDVO_DETECTED) {
			DRM_DEBUG_KMS("probing SDVOC\n");
			found = intel_sdvo_init(dev, SDVOC);
		}

		if (!found && (I915_READ(SDVOC) & SDVO_DETECTED)) {

			if (SUPPORTS_INTEGRATED_HDMI(dev)) {
				DRM_DEBUG_KMS("probing HDMI on SDVOC\n");
				intel_hdmi_init(dev, SDVOC);
			}
			if (SUPPORTS_INTEGRATED_DP(dev)) {
				DRM_DEBUG_KMS("probing DP_C\n");
				intel_dp_init(dev, DP_C);
			}
		}

		if (SUPPORTS_INTEGRATED_DP(dev) &&
		    (I915_READ(DP_D) & DP_DETECTED)) {
			DRM_DEBUG_KMS("probing DP_D\n");
			intel_dp_init(dev, DP_D);
		}
	} else if (IS_GEN2(dev))
		intel_dvo_init(dev);

	if (SUPPORTS_TV(dev))
		intel_tv_init(dev);

	list_for_each_entry(encoder, &dev->mode_config.encoder_list, base.head) {
		encoder->base.possible_crtcs = encoder->crtc_mask;
		encoder->base.possible_clones =
			intel_encoder_clones(dev, encoder->clone_mask);
	}

	intel_panel_setup_backlight(dev);

	/* disable all the possible outputs/crtcs before entering KMS mode */
	drm_helper_disable_unused_functions(dev);
}

static void intel_user_framebuffer_destroy(struct drm_framebuffer *fb)
{
	struct intel_framebuffer *intel_fb = to_intel_framebuffer(fb);

	drm_framebuffer_cleanup(fb);
	drm_gem_object_unreference_unlocked(&intel_fb->obj->base);

	kfree(intel_fb);
}

static int intel_user_framebuffer_create_handle(struct drm_framebuffer *fb,
						struct drm_file *file,
						unsigned int *handle)
{
	struct intel_framebuffer *intel_fb = to_intel_framebuffer(fb);
	struct drm_i915_gem_object *obj = intel_fb->obj;

	return drm_gem_handle_create(file, &obj->base, handle);
}

static const struct drm_framebuffer_funcs intel_fb_funcs = {
	.destroy = intel_user_framebuffer_destroy,
	.create_handle = intel_user_framebuffer_create_handle,
};

int intel_framebuffer_init(struct drm_device *dev,
			   struct intel_framebuffer *intel_fb,
			   struct drm_mode_fb_cmd *mode_cmd,
			   struct drm_i915_gem_object *obj)
{
	int ret;

	if (obj->tiling_mode == I915_TILING_Y)
		return -EINVAL;

	if (mode_cmd->pitch & 63)
		return -EINVAL;

	switch (mode_cmd->bpp) {
	case 8:
	case 16:
	case 24:
	case 32:
		break;
	default:
		return -EINVAL;
	}

	ret = drm_framebuffer_init(dev, &intel_fb->base, &intel_fb_funcs);
	if (ret) {
		DRM_ERROR("framebuffer init failed %d\n", ret);
		return ret;
	}

	drm_helper_mode_fill_fb_struct(&intel_fb->base, mode_cmd);
	intel_fb->obj = obj;
	return 0;
}

static struct drm_framebuffer *
intel_user_framebuffer_create(struct drm_device *dev,
			      struct drm_file *filp,
			      struct drm_mode_fb_cmd *mode_cmd)
{
	struct drm_i915_gem_object *obj;

	obj = to_intel_bo(drm_gem_object_lookup(dev, filp, mode_cmd->handle));
	if (&obj->base == NULL)
		return ERR_PTR(-ENOENT);

	return intel_framebuffer_create(dev, mode_cmd, obj);
}

static const struct drm_mode_config_funcs intel_mode_funcs = {
	.fb_create = intel_user_framebuffer_create,
	.output_poll_changed = intel_fb_output_poll_changed,
};

static struct drm_i915_gem_object *
intel_alloc_context_page(struct drm_device *dev)
{
	struct drm_i915_gem_object *ctx;
	int ret;

	WARN_ON(!mutex_is_locked(&dev->struct_mutex));

	ctx = i915_gem_alloc_object(dev, 4096);
	if (!ctx) {
		DRM_DEBUG("failed to alloc power context, RC6 disabled\n");
		return NULL;
	}

	ret = i915_gem_object_pin(ctx, 4096, true);
	if (ret) {
		DRM_ERROR("failed to pin power context: %d\n", ret);
		goto err_unref;
	}

	ret = i915_gem_object_set_to_gtt_domain(ctx, 1);
	if (ret) {
		DRM_ERROR("failed to set-domain on power context: %d\n", ret);
		goto err_unpin;
	}

	return ctx;

err_unpin:
	i915_gem_object_unpin(ctx);
err_unref:
	drm_gem_object_unreference(&ctx->base);
	mutex_unlock(&dev->struct_mutex);
	return NULL;
}

bool ironlake_set_drps(struct drm_device *dev, u8 val)
{
	struct drm_i915_private *dev_priv = dev->dev_private;
	u16 rgvswctl;

	rgvswctl = I915_READ16(MEMSWCTL);
	if (rgvswctl & MEMCTL_CMD_STS) {
		DRM_DEBUG("gpu busy, RCS change rejected\n");
		return false; /* still busy with another command */
	}

	rgvswctl = (MEMCTL_CMD_CHFREQ << MEMCTL_CMD_SHIFT) |
		(val << MEMCTL_FREQ_SHIFT) | MEMCTL_SFCAVM;
	I915_WRITE16(MEMSWCTL, rgvswctl);
	POSTING_READ16(MEMSWCTL);

	rgvswctl |= MEMCTL_CMD_STS;
	I915_WRITE16(MEMSWCTL, rgvswctl);

	return true;
}

void ironlake_enable_drps(struct drm_device *dev)
{
	struct drm_i915_private *dev_priv = dev->dev_private;
	u32 rgvmodectl = I915_READ(MEMMODECTL);
	u8 fmax, fmin, fstart, vstart;

	/* Enable temp reporting */
	I915_WRITE16(PMMISC, I915_READ(PMMISC) | MCPPCE_EN);
	I915_WRITE16(TSC1, I915_READ(TSC1) | TSE);

	/* 100ms RC evaluation intervals */
	I915_WRITE(RCUPEI, 100000);
	I915_WRITE(RCDNEI, 100000);

	/* Set max/min thresholds to 90ms and 80ms respectively */
	I915_WRITE(RCBMAXAVG, 90000);
	I915_WRITE(RCBMINAVG, 80000);

	I915_WRITE(MEMIHYST, 1);

	/* Set up min, max, and cur for interrupt handling */
	fmax = (rgvmodectl & MEMMODE_FMAX_MASK) >> MEMMODE_FMAX_SHIFT;
	fmin = (rgvmodectl & MEMMODE_FMIN_MASK);
	fstart = (rgvmodectl & MEMMODE_FSTART_MASK) >>
		MEMMODE_FSTART_SHIFT;

	vstart = (I915_READ(PXVFREQ_BASE + (fstart * 4)) & PXVFREQ_PX_MASK) >>
		PXVFREQ_PX_SHIFT;

	dev_priv->fmax = fmax; /* IPS callback will increase this */
	dev_priv->fstart = fstart;

	dev_priv->max_delay = fstart;
	dev_priv->min_delay = fmin;
	dev_priv->cur_delay = fstart;

	DRM_DEBUG_DRIVER("fmax: %d, fmin: %d, fstart: %d\n",
			 fmax, fmin, fstart);

	I915_WRITE(MEMINTREN, MEMINT_CX_SUPR_EN | MEMINT_EVAL_CHG_EN);

	/*
	 * Interrupts will be enabled in ironlake_irq_postinstall
	 */

	I915_WRITE(VIDSTART, vstart);
	POSTING_READ(VIDSTART);

	rgvmodectl |= MEMMODE_SWMODE_EN;
	I915_WRITE(MEMMODECTL, rgvmodectl);

	if (wait_for((I915_READ(MEMSWCTL) & MEMCTL_CMD_STS) == 0, 10))
		DRM_ERROR("stuck trying to change perf mode\n");
	msleep(1);

	ironlake_set_drps(dev, fstart);

	dev_priv->last_count1 = I915_READ(0x112e4) + I915_READ(0x112e8) +
		I915_READ(0x112e0);
	dev_priv->last_time1 = jiffies_to_msecs(jiffies);
	dev_priv->last_count2 = I915_READ(0x112f4);
	getrawmonotonic(&dev_priv->last_time2);
}

void ironlake_disable_drps(struct drm_device *dev)
{
	struct drm_i915_private *dev_priv = dev->dev_private;
	u16 rgvswctl = I915_READ16(MEMSWCTL);

	/* Ack interrupts, disable EFC interrupt */
	I915_WRITE(MEMINTREN, I915_READ(MEMINTREN) & ~MEMINT_EVAL_CHG_EN);
	I915_WRITE(MEMINTRSTS, MEMINT_EVAL_CHG);
	I915_WRITE(DEIER, I915_READ(DEIER) & ~DE_PCU_EVENT);
	I915_WRITE(DEIIR, DE_PCU_EVENT);
	I915_WRITE(DEIMR, I915_READ(DEIMR) | DE_PCU_EVENT);

	/* Go back to the starting frequency */
	ironlake_set_drps(dev, dev_priv->fstart);
	msleep(1);
	rgvswctl |= MEMCTL_CMD_STS;
	I915_WRITE(MEMSWCTL, rgvswctl);
	msleep(1);

}

void gen6_set_rps(struct drm_device *dev, u8 val)
{
	struct drm_i915_private *dev_priv = dev->dev_private;
	u32 swreq;

	swreq = (val & 0x3ff) << 25;
	I915_WRITE(GEN6_RPNSWREQ, swreq);
}

void gen6_disable_rps(struct drm_device *dev)
{
	struct drm_i915_private *dev_priv = dev->dev_private;

	I915_WRITE(GEN6_RPNSWREQ, 1 << 31);
	I915_WRITE(GEN6_PMINTRMSK, 0xffffffff);
	I915_WRITE(GEN6_PMIER, 0);

	spin_lock_irq(&dev_priv->rps_lock);
	dev_priv->pm_iir = 0;
	spin_unlock_irq(&dev_priv->rps_lock);

	I915_WRITE(GEN6_PMIIR, I915_READ(GEN6_PMIIR));
}

static unsigned long intel_pxfreq(u32 vidfreq)
{
	unsigned long freq;
	int div = (vidfreq & 0x3f0000) >> 16;
	int post = (vidfreq & 0x3000) >> 12;
	int pre = (vidfreq & 0x7);

	if (!pre)
		return 0;

	freq = ((div * 133333) / ((1<<post) * pre));

	return freq;
}

void intel_init_emon(struct drm_device *dev)
{
	struct drm_i915_private *dev_priv = dev->dev_private;
	u32 lcfuse;
	u8 pxw[16];
	int i;

	/* Disable to program */
	I915_WRITE(ECR, 0);
	POSTING_READ(ECR);

	/* Program energy weights for various events */
	I915_WRITE(SDEW, 0x15040d00);
	I915_WRITE(CSIEW0, 0x007f0000);
	I915_WRITE(CSIEW1, 0x1e220004);
	I915_WRITE(CSIEW2, 0x04000004);

	for (i = 0; i < 5; i++)
		I915_WRITE(PEW + (i * 4), 0);
	for (i = 0; i < 3; i++)
		I915_WRITE(DEW + (i * 4), 0);

	/* Program P-state weights to account for frequency power adjustment */
	for (i = 0; i < 16; i++) {
		u32 pxvidfreq = I915_READ(PXVFREQ_BASE + (i * 4));
		unsigned long freq = intel_pxfreq(pxvidfreq);
		unsigned long vid = (pxvidfreq & PXVFREQ_PX_MASK) >>
			PXVFREQ_PX_SHIFT;
		unsigned long val;

		val = vid * vid;
		val *= (freq / 1000);
		val *= 255;
		val /= (127*127*900);
		if (val > 0xff)
			DRM_ERROR("bad pxval: %ld\n", val);
		pxw[i] = val;
	}
	/* Render standby states get 0 weight */
	pxw[14] = 0;
	pxw[15] = 0;

	for (i = 0; i < 4; i++) {
		u32 val = (pxw[i*4] << 24) | (pxw[(i*4)+1] << 16) |
			(pxw[(i*4)+2] << 8) | (pxw[(i*4)+3]);
		I915_WRITE(PXW + (i * 4), val);
	}

	/* Adjust magic regs to magic values (more experimental results) */
	I915_WRITE(OGW0, 0);
	I915_WRITE(OGW1, 0);
	I915_WRITE(EG0, 0x00007f00);
	I915_WRITE(EG1, 0x0000000e);
	I915_WRITE(EG2, 0x000e0000);
	I915_WRITE(EG3, 0x68000300);
	I915_WRITE(EG4, 0x42000000);
	I915_WRITE(EG5, 0x00140031);
	I915_WRITE(EG6, 0);
	I915_WRITE(EG7, 0);

	for (i = 0; i < 8; i++)
		I915_WRITE(PXWL + (i * 4), 0);

	/* Enable PMON + select events */
	I915_WRITE(ECR, 0x80000019);

	lcfuse = I915_READ(LCFUSE02);

	dev_priv->corr = (lcfuse & LCFUSE_HIV_MASK);
}

void gen6_enable_rps(struct drm_i915_private *dev_priv)
{
	u32 rp_state_cap = I915_READ(GEN6_RP_STATE_CAP);
	u32 gt_perf_status = I915_READ(GEN6_GT_PERF_STATUS);
	u32 pcu_mbox, rc6_mask = 0;
	int cur_freq, min_freq, max_freq;
	int i;

	/* Here begins a magic sequence of register writes to enable
	 * auto-downclocking.
	 *
	 * Perhaps there might be some value in exposing these to
	 * userspace...
	 */
	I915_WRITE(GEN6_RC_STATE, 0);
	mutex_lock(&dev_priv->dev->struct_mutex);
	gen6_gt_force_wake_get(dev_priv);

	/* disable the counters and set deterministic thresholds */
	I915_WRITE(GEN6_RC_CONTROL, 0);

	I915_WRITE(GEN6_RC1_WAKE_RATE_LIMIT, 1000 << 16);
	I915_WRITE(GEN6_RC6_WAKE_RATE_LIMIT, 40 << 16 | 30);
	I915_WRITE(GEN6_RC6pp_WAKE_RATE_LIMIT, 30);
	I915_WRITE(GEN6_RC_EVALUATION_INTERVAL, 125000);
	I915_WRITE(GEN6_RC_IDLE_HYSTERSIS, 25);

	for (i = 0; i < I915_NUM_RINGS; i++)
		I915_WRITE(RING_MAX_IDLE(dev_priv->ring[i].mmio_base), 10);

	I915_WRITE(GEN6_RC_SLEEP, 0);
	I915_WRITE(GEN6_RC1e_THRESHOLD, 1000);
	I915_WRITE(GEN6_RC6_THRESHOLD, 50000);
	I915_WRITE(GEN6_RC6p_THRESHOLD, 100000);
	I915_WRITE(GEN6_RC6pp_THRESHOLD, 64000); /* unused */

	if (i915_enable_rc6)
		rc6_mask = GEN6_RC_CTL_RC6p_ENABLE |
			GEN6_RC_CTL_RC6_ENABLE;

	I915_WRITE(GEN6_RC_CONTROL,
		   rc6_mask |
		   GEN6_RC_CTL_EI_MODE(1) |
		   GEN6_RC_CTL_HW_ENABLE);

	I915_WRITE(GEN6_RPNSWREQ,
		   GEN6_FREQUENCY(10) |
		   GEN6_OFFSET(0) |
		   GEN6_AGGRESSIVE_TURBO);
	I915_WRITE(GEN6_RC_VIDEO_FREQ,
		   GEN6_FREQUENCY(12));

	I915_WRITE(GEN6_RP_DOWN_TIMEOUT, 1000000);
	I915_WRITE(GEN6_RP_INTERRUPT_LIMITS,
		   18 << 24 |
		   6 << 16);
	I915_WRITE(GEN6_RP_UP_THRESHOLD, 10000);
	I915_WRITE(GEN6_RP_DOWN_THRESHOLD, 1000000);
	I915_WRITE(GEN6_RP_UP_EI, 100000);
	I915_WRITE(GEN6_RP_DOWN_EI, 5000000);
	I915_WRITE(GEN6_RP_IDLE_HYSTERSIS, 10);
	I915_WRITE(GEN6_RP_CONTROL,
		   GEN6_RP_MEDIA_TURBO |
		   GEN6_RP_USE_NORMAL_FREQ |
		   GEN6_RP_MEDIA_IS_GFX |
		   GEN6_RP_ENABLE |
		   GEN6_RP_UP_BUSY_AVG |
		   GEN6_RP_DOWN_IDLE_CONT);

	if (wait_for((I915_READ(GEN6_PCODE_MAILBOX) & GEN6_PCODE_READY) == 0,
		     500))
		DRM_ERROR("timeout waiting for pcode mailbox to become idle\n");

	I915_WRITE(GEN6_PCODE_DATA, 0);
	I915_WRITE(GEN6_PCODE_MAILBOX,
		   GEN6_PCODE_READY |
		   GEN6_PCODE_WRITE_MIN_FREQ_TABLE);
	if (wait_for((I915_READ(GEN6_PCODE_MAILBOX) & GEN6_PCODE_READY) == 0,
		     500))
		DRM_ERROR("timeout waiting for pcode mailbox to finish\n");

	min_freq = (rp_state_cap & 0xff0000) >> 16;
	max_freq = rp_state_cap & 0xff;
	cur_freq = (gt_perf_status & 0xff00) >> 8;

	/* Check for overclock support */
	if (wait_for((I915_READ(GEN6_PCODE_MAILBOX) & GEN6_PCODE_READY) == 0,
		     500))
		DRM_ERROR("timeout waiting for pcode mailbox to become idle\n");
	I915_WRITE(GEN6_PCODE_MAILBOX, GEN6_READ_OC_PARAMS);
	pcu_mbox = I915_READ(GEN6_PCODE_DATA);
	if (wait_for((I915_READ(GEN6_PCODE_MAILBOX) & GEN6_PCODE_READY) == 0,
		     500))
		DRM_ERROR("timeout waiting for pcode mailbox to finish\n");
	if (pcu_mbox & (1<<31)) { /* OC supported */
		max_freq = pcu_mbox & 0xff;
		DRM_DEBUG_DRIVER("overclocking supported, adjusting frequency max to %dMHz\n", pcu_mbox * 50);
	}

	/* In units of 100MHz */
	dev_priv->max_delay = max_freq;
	dev_priv->min_delay = min_freq;
	dev_priv->cur_delay = cur_freq;

	/* requires MSI enabled */
	I915_WRITE(GEN6_PMIER,
		   GEN6_PM_MBOX_EVENT |
		   GEN6_PM_THERMAL_EVENT |
		   GEN6_PM_RP_DOWN_TIMEOUT |
		   GEN6_PM_RP_UP_THRESHOLD |
		   GEN6_PM_RP_DOWN_THRESHOLD |
		   GEN6_PM_RP_UP_EI_EXPIRED |
		   GEN6_PM_RP_DOWN_EI_EXPIRED);
	spin_lock_irq(&dev_priv->rps_lock);
	WARN_ON(dev_priv->pm_iir != 0);
	I915_WRITE(GEN6_PMIMR, 0);
	spin_unlock_irq(&dev_priv->rps_lock);
	/* enable all PM interrupts */
	I915_WRITE(GEN6_PMINTRMSK, 0);

	gen6_gt_force_wake_put(dev_priv);
	mutex_unlock(&dev_priv->dev->struct_mutex);
}

static void ironlake_init_clock_gating(struct drm_device *dev)
{
	struct drm_i915_private *dev_priv = dev->dev_private;
	uint32_t dspclk_gate = VRHUNIT_CLOCK_GATE_DISABLE;

	/* Required for FBC */
	dspclk_gate |= DPFCUNIT_CLOCK_GATE_DISABLE |
		DPFCRUNIT_CLOCK_GATE_DISABLE |
		DPFDUNIT_CLOCK_GATE_DISABLE;
	/* Required for CxSR */
	dspclk_gate |= DPARBUNIT_CLOCK_GATE_DISABLE;

	I915_WRITE(PCH_3DCGDIS0,
		   MARIUNIT_CLOCK_GATE_DISABLE |
		   SVSMUNIT_CLOCK_GATE_DISABLE);
	I915_WRITE(PCH_3DCGDIS1,
		   VFMUNIT_CLOCK_GATE_DISABLE);

	I915_WRITE(PCH_DSPCLK_GATE_D, dspclk_gate);

	/*
	 * According to the spec the following bits should be set in
	 * order to enable memory self-refresh
	 * The bit 22/21 of 0x42004
	 * The bit 5 of 0x42020
	 * The bit 15 of 0x45000
	 */
	I915_WRITE(ILK_DISPLAY_CHICKEN2,
		   (I915_READ(ILK_DISPLAY_CHICKEN2) |
		    ILK_DPARB_GATE | ILK_VSDPFD_FULL));
	I915_WRITE(ILK_DSPCLK_GATE,
		   (I915_READ(ILK_DSPCLK_GATE) |
		    ILK_DPARB_CLK_GATE));
	I915_WRITE(DISP_ARB_CTL,
		   (I915_READ(DISP_ARB_CTL) |
		    DISP_FBC_WM_DIS));
	I915_WRITE(WM3_LP_ILK, 0);
	I915_WRITE(WM2_LP_ILK, 0);
	I915_WRITE(WM1_LP_ILK, 0);

	/*
	 * Based on the document from hardware guys the following bits
	 * should be set unconditionally in order to enable FBC.
	 * The bit 22 of 0x42000
	 * The bit 22 of 0x42004
	 * The bit 7,8,9 of 0x42020.
	 */
	if (IS_IRONLAKE_M(dev)) {
		I915_WRITE(ILK_DISPLAY_CHICKEN1,
			   I915_READ(ILK_DISPLAY_CHICKEN1) |
			   ILK_FBCQ_DIS);
		I915_WRITE(ILK_DISPLAY_CHICKEN2,
			   I915_READ(ILK_DISPLAY_CHICKEN2) |
			   ILK_DPARB_GATE);
		I915_WRITE(ILK_DSPCLK_GATE,
			   I915_READ(ILK_DSPCLK_GATE) |
			   ILK_DPFC_DIS1 |
			   ILK_DPFC_DIS2 |
			   ILK_CLK_FBC);
	}

	I915_WRITE(ILK_DISPLAY_CHICKEN2,
		   I915_READ(ILK_DISPLAY_CHICKEN2) |
		   ILK_ELPIN_409_SELECT);
	I915_WRITE(_3D_CHICKEN2,
		   _3D_CHICKEN2_WM_READ_PIPELINED << 16 |
		   _3D_CHICKEN2_WM_READ_PIPELINED);
}

static void gen6_init_clock_gating(struct drm_device *dev)
{
	struct drm_i915_private *dev_priv = dev->dev_private;
	int pipe;
	uint32_t dspclk_gate = VRHUNIT_CLOCK_GATE_DISABLE;

	I915_WRITE(PCH_DSPCLK_GATE_D, dspclk_gate);

	I915_WRITE(ILK_DISPLAY_CHICKEN2,
		   I915_READ(ILK_DISPLAY_CHICKEN2) |
		   ILK_ELPIN_409_SELECT);

	I915_WRITE(WM3_LP_ILK, 0);
	I915_WRITE(WM2_LP_ILK, 0);
	I915_WRITE(WM1_LP_ILK, 0);

	/*
	 * According to the spec the following bits should be
	 * set in order to enable memory self-refresh and fbc:
	 * The bit21 and bit22 of 0x42000
	 * The bit21 and bit22 of 0x42004
	 * The bit5 and bit7 of 0x42020
	 * The bit14 of 0x70180
	 * The bit14 of 0x71180
	 */
	I915_WRITE(ILK_DISPLAY_CHICKEN1,
		   I915_READ(ILK_DISPLAY_CHICKEN1) |
		   ILK_FBCQ_DIS | ILK_PABSTRETCH_DIS);
	I915_WRITE(ILK_DISPLAY_CHICKEN2,
		   I915_READ(ILK_DISPLAY_CHICKEN2) |
		   ILK_DPARB_GATE | ILK_VSDPFD_FULL);
	I915_WRITE(ILK_DSPCLK_GATE,
		   I915_READ(ILK_DSPCLK_GATE) |
		   ILK_DPARB_CLK_GATE  |
		   ILK_DPFD_CLK_GATE);

	for_each_pipe(pipe)
		I915_WRITE(DSPCNTR(pipe),
			   I915_READ(DSPCNTR(pipe)) |
			   DISPPLANE_TRICKLE_FEED_DISABLE);
}

static void ivybridge_init_clock_gating(struct drm_device *dev)
{
	struct drm_i915_private *dev_priv = dev->dev_private;
	int pipe;
	uint32_t dspclk_gate = VRHUNIT_CLOCK_GATE_DISABLE;

	I915_WRITE(PCH_DSPCLK_GATE_D, dspclk_gate);

	I915_WRITE(WM3_LP_ILK, 0);
	I915_WRITE(WM2_LP_ILK, 0);
	I915_WRITE(WM1_LP_ILK, 0);

	I915_WRITE(ILK_DSPCLK_GATE, IVB_VRHUNIT_CLK_GATE);

	for_each_pipe(pipe)
		I915_WRITE(DSPCNTR(pipe),
			   I915_READ(DSPCNTR(pipe)) |
			   DISPPLANE_TRICKLE_FEED_DISABLE);
}

static void g4x_init_clock_gating(struct drm_device *dev)
{
	struct drm_i915_private *dev_priv = dev->dev_private;
	uint32_t dspclk_gate;

	I915_WRITE(RENCLK_GATE_D1, 0);
	I915_WRITE(RENCLK_GATE_D2, VF_UNIT_CLOCK_GATE_DISABLE |
		   GS_UNIT_CLOCK_GATE_DISABLE |
		   CL_UNIT_CLOCK_GATE_DISABLE);
	I915_WRITE(RAMCLK_GATE_D, 0);
	dspclk_gate = VRHUNIT_CLOCK_GATE_DISABLE |
		OVRUNIT_CLOCK_GATE_DISABLE |
		OVCUNIT_CLOCK_GATE_DISABLE;
	if (IS_GM45(dev))
		dspclk_gate |= DSSUNIT_CLOCK_GATE_DISABLE;
	I915_WRITE(DSPCLK_GATE_D, dspclk_gate);
}

static void crestline_init_clock_gating(struct drm_device *dev)
{
	struct drm_i915_private *dev_priv = dev->dev_private;

	I915_WRITE(RENCLK_GATE_D1, I965_RCC_CLOCK_GATE_DISABLE);
	I915_WRITE(RENCLK_GATE_D2, 0);
	I915_WRITE(DSPCLK_GATE_D, 0);
	I915_WRITE(RAMCLK_GATE_D, 0);
	I915_WRITE16(DEUC, 0);
}

static void broadwater_init_clock_gating(struct drm_device *dev)
{
	struct drm_i915_private *dev_priv = dev->dev_private;

	I915_WRITE(RENCLK_GATE_D1, I965_RCZ_CLOCK_GATE_DISABLE |
		   I965_RCC_CLOCK_GATE_DISABLE |
		   I965_RCPB_CLOCK_GATE_DISABLE |
		   I965_ISC_CLOCK_GATE_DISABLE |
		   I965_FBC_CLOCK_GATE_DISABLE);
	I915_WRITE(RENCLK_GATE_D2, 0);
}

static void gen3_init_clock_gating(struct drm_device *dev)
{
	struct drm_i915_private *dev_priv = dev->dev_private;
	u32 dstate = I915_READ(D_STATE);

	dstate |= DSTATE_PLL_D3_OFF | DSTATE_GFX_CLOCK_GATING |
		DSTATE_DOT_CLOCK_GATING;
	I915_WRITE(D_STATE, dstate);
}

static void i85x_init_clock_gating(struct drm_device *dev)
{
	struct drm_i915_private *dev_priv = dev->dev_private;

	I915_WRITE(RENCLK_GATE_D1, SV_CLOCK_GATE_DISABLE);
}

static void i830_init_clock_gating(struct drm_device *dev)
{
	struct drm_i915_private *dev_priv = dev->dev_private;

	I915_WRITE(DSPCLK_GATE_D, OVRUNIT_CLOCK_GATE_DISABLE);
}

static void ibx_init_clock_gating(struct drm_device *dev)
{
	struct drm_i915_private *dev_priv = dev->dev_private;

	/*
	 * On Ibex Peak and Cougar Point, we need to disable clock
	 * gating for the panel power sequencer or it will fail to
	 * start up when no ports are active.
	 */
	I915_WRITE(SOUTH_DSPCLK_GATE_D, PCH_DPLSUNIT_CLOCK_GATE_DISABLE);
}

static void cpt_init_clock_gating(struct drm_device *dev)
{
	struct drm_i915_private *dev_priv = dev->dev_private;

	/*
	 * On Ibex Peak and Cougar Point, we need to disable clock
	 * gating for the panel power sequencer or it will fail to
	 * start up when no ports are active.
	 */
	I915_WRITE(SOUTH_DSPCLK_GATE_D, PCH_DPLSUNIT_CLOCK_GATE_DISABLE);
	I915_WRITE(SOUTH_CHICKEN2, I915_READ(SOUTH_CHICKEN2) |
		   DPLS_EDP_PPS_FIX_DIS);
}

static void ironlake_teardown_rc6(struct drm_device *dev)
{
	struct drm_i915_private *dev_priv = dev->dev_private;

	if (dev_priv->renderctx) {
		i915_gem_object_unpin(dev_priv->renderctx);
		drm_gem_object_unreference(&dev_priv->renderctx->base);
		dev_priv->renderctx = NULL;
	}

	if (dev_priv->pwrctx) {
		i915_gem_object_unpin(dev_priv->pwrctx);
		drm_gem_object_unreference(&dev_priv->pwrctx->base);
		dev_priv->pwrctx = NULL;
	}
}

static void ironlake_disable_rc6(struct drm_device *dev)
{
	struct drm_i915_private *dev_priv = dev->dev_private;

	if (I915_READ(PWRCTXA)) {
		/* Wake the GPU, prevent RC6, then restore RSTDBYCTL */
		I915_WRITE(RSTDBYCTL, I915_READ(RSTDBYCTL) | RCX_SW_EXIT);
		wait_for(((I915_READ(RSTDBYCTL) & RSX_STATUS_MASK) == RSX_STATUS_ON),
			 50);

		I915_WRITE(PWRCTXA, 0);
		POSTING_READ(PWRCTXA);

		I915_WRITE(RSTDBYCTL, I915_READ(RSTDBYCTL) & ~RCX_SW_EXIT);
		POSTING_READ(RSTDBYCTL);
	}

	ironlake_teardown_rc6(dev);
}

static int ironlake_setup_rc6(struct drm_device *dev)
{
	struct drm_i915_private *dev_priv = dev->dev_private;

	if (dev_priv->renderctx == NULL)
		dev_priv->renderctx = intel_alloc_context_page(dev);
	if (!dev_priv->renderctx)
		return -ENOMEM;

	if (dev_priv->pwrctx == NULL)
		dev_priv->pwrctx = intel_alloc_context_page(dev);
	if (!dev_priv->pwrctx) {
		ironlake_teardown_rc6(dev);
		return -ENOMEM;
	}

	return 0;
}

void ironlake_enable_rc6(struct drm_device *dev)
{
	struct drm_i915_private *dev_priv = dev->dev_private;
	int ret;

	/* rc6 disabled by default due to repeated reports of hanging during
	 * boot and resume.
	 */
	if (!i915_enable_rc6)
		return;

	mutex_lock(&dev->struct_mutex);
	ret = ironlake_setup_rc6(dev);
	if (ret) {
		mutex_unlock(&dev->struct_mutex);
		return;
	}

	/*
	 * GPU can automatically power down the render unit if given a page
	 * to save state.
	 */
	ret = BEGIN_LP_RING(6);
	if (ret) {
		ironlake_teardown_rc6(dev);
		mutex_unlock(&dev->struct_mutex);
		return;
	}

	OUT_RING(MI_SUSPEND_FLUSH | MI_SUSPEND_FLUSH_EN);
	OUT_RING(MI_SET_CONTEXT);
	OUT_RING(dev_priv->renderctx->gtt_offset |
		 MI_MM_SPACE_GTT |
		 MI_SAVE_EXT_STATE_EN |
		 MI_RESTORE_EXT_STATE_EN |
		 MI_RESTORE_INHIBIT);
	OUT_RING(MI_SUSPEND_FLUSH);
	OUT_RING(MI_NOOP);
	OUT_RING(MI_FLUSH);
	ADVANCE_LP_RING();

	/*
	 * Wait for the command parser to advance past MI_SET_CONTEXT. The HW
	 * does an implicit flush, combined with MI_FLUSH above, it should be
	 * safe to assume that renderctx is valid
	 */
	ret = intel_wait_ring_idle(LP_RING(dev_priv));
	if (ret) {
		DRM_ERROR("failed to enable ironlake power power savings\n");
		ironlake_teardown_rc6(dev);
		mutex_unlock(&dev->struct_mutex);
		return;
	}

	I915_WRITE(PWRCTXA, dev_priv->pwrctx->gtt_offset | PWRCTX_EN);
	I915_WRITE(RSTDBYCTL, I915_READ(RSTDBYCTL) & ~RCX_SW_EXIT);
	mutex_unlock(&dev->struct_mutex);
}

void intel_init_clock_gating(struct drm_device *dev)
{
	struct drm_i915_private *dev_priv = dev->dev_private;

	dev_priv->display.init_clock_gating(dev);

	if (dev_priv->display.init_pch_clock_gating)
		dev_priv->display.init_pch_clock_gating(dev);
}

/* Set up chip specific display functions */
static void intel_init_display(struct drm_device *dev)
{
	struct drm_i915_private *dev_priv = dev->dev_private;

	/* We always want a DPMS function */
	if (HAS_PCH_SPLIT(dev)) {
		dev_priv->display.dpms = ironlake_crtc_dpms;
		dev_priv->display.crtc_mode_set = ironlake_crtc_mode_set;
	} else {
		dev_priv->display.dpms = i9xx_crtc_dpms;
		dev_priv->display.crtc_mode_set = i9xx_crtc_mode_set;
	}

	if (I915_HAS_FBC(dev)) {
		if (HAS_PCH_SPLIT(dev)) {
			dev_priv->display.fbc_enabled = ironlake_fbc_enabled;
			dev_priv->display.enable_fbc = ironlake_enable_fbc;
			dev_priv->display.disable_fbc = ironlake_disable_fbc;
		} else if (IS_GM45(dev)) {
			dev_priv->display.fbc_enabled = g4x_fbc_enabled;
			dev_priv->display.enable_fbc = g4x_enable_fbc;
			dev_priv->display.disable_fbc = g4x_disable_fbc;
		} else if (IS_CRESTLINE(dev)) {
			dev_priv->display.fbc_enabled = i8xx_fbc_enabled;
			dev_priv->display.enable_fbc = i8xx_enable_fbc;
			dev_priv->display.disable_fbc = i8xx_disable_fbc;
		}
		/* 855GM needs testing */
	}

	/* Returns the core display clock speed */
	if (IS_I945G(dev) || (IS_G33(dev) && ! IS_PINEVIEW_M(dev)))
		dev_priv->display.get_display_clock_speed =
			i945_get_display_clock_speed;
	else if (IS_I915G(dev))
		dev_priv->display.get_display_clock_speed =
			i915_get_display_clock_speed;
	else if (IS_I945GM(dev) || IS_845G(dev) || IS_PINEVIEW_M(dev))
		dev_priv->display.get_display_clock_speed =
			i9xx_misc_get_display_clock_speed;
	else if (IS_I915GM(dev))
		dev_priv->display.get_display_clock_speed =
			i915gm_get_display_clock_speed;
	else if (IS_I865G(dev))
		dev_priv->display.get_display_clock_speed =
			i865_get_display_clock_speed;
	else if (IS_I85X(dev))
		dev_priv->display.get_display_clock_speed =
			i855_get_display_clock_speed;
	else /* 852, 830 */
		dev_priv->display.get_display_clock_speed =
			i830_get_display_clock_speed;

	/* For FIFO watermark updates */
	if (HAS_PCH_SPLIT(dev)) {
		if (HAS_PCH_IBX(dev))
			dev_priv->display.init_pch_clock_gating = ibx_init_clock_gating;
		else if (HAS_PCH_CPT(dev))
			dev_priv->display.init_pch_clock_gating = cpt_init_clock_gating;

		if (IS_GEN5(dev)) {
			if (I915_READ(MLTR_ILK) & ILK_SRLT_MASK)
				dev_priv->display.update_wm = ironlake_update_wm;
			else {
				DRM_DEBUG_KMS("Failed to get proper latency. "
					      "Disable CxSR\n");
				dev_priv->display.update_wm = NULL;
			}
			dev_priv->display.fdi_link_train = ironlake_fdi_link_train;
			dev_priv->display.init_clock_gating = ironlake_init_clock_gating;
		} else if (IS_GEN6(dev)) {
			if (SNB_READ_WM0_LATENCY()) {
				dev_priv->display.update_wm = sandybridge_update_wm;
			} else {
				DRM_DEBUG_KMS("Failed to read display plane latency. "
					      "Disable CxSR\n");
				dev_priv->display.update_wm = NULL;
			}
			dev_priv->display.fdi_link_train = gen6_fdi_link_train;
			dev_priv->display.init_clock_gating = gen6_init_clock_gating;
		} else if (IS_IVYBRIDGE(dev)) {
			/* FIXME: detect B0+ stepping and use auto training */
			dev_priv->display.fdi_link_train = ivb_manual_fdi_link_train;
			if (SNB_READ_WM0_LATENCY()) {
				dev_priv->display.update_wm = sandybridge_update_wm;
			} else {
				DRM_DEBUG_KMS("Failed to read display plane latency. "
					      "Disable CxSR\n");
				dev_priv->display.update_wm = NULL;
			}
			dev_priv->display.init_clock_gating = ivybridge_init_clock_gating;

		} else
			dev_priv->display.update_wm = NULL;
	} else if (IS_PINEVIEW(dev)) {
		if (!intel_get_cxsr_latency(IS_PINEVIEW_G(dev),
					    dev_priv->is_ddr3,
					    dev_priv->fsb_freq,
					    dev_priv->mem_freq)) {
			DRM_INFO("failed to find known CxSR latency "
				 "(found ddr%s fsb freq %d, mem freq %d), "
				 "disabling CxSR\n",
				 (dev_priv->is_ddr3 == 1) ? "3": "2",
				 dev_priv->fsb_freq, dev_priv->mem_freq);
			/* Disable CxSR and never update its watermark again */
			pineview_disable_cxsr(dev);
			dev_priv->display.update_wm = NULL;
		} else
			dev_priv->display.update_wm = pineview_update_wm;
		dev_priv->display.init_clock_gating = gen3_init_clock_gating;
	} else if (IS_G4X(dev)) {
		dev_priv->display.update_wm = g4x_update_wm;
		dev_priv->display.init_clock_gating = g4x_init_clock_gating;
	} else if (IS_GEN4(dev)) {
		dev_priv->display.update_wm = i965_update_wm;
		if (IS_CRESTLINE(dev))
			dev_priv->display.init_clock_gating = crestline_init_clock_gating;
		else if (IS_BROADWATER(dev))
			dev_priv->display.init_clock_gating = broadwater_init_clock_gating;
	} else if (IS_GEN3(dev)) {
		dev_priv->display.update_wm = i9xx_update_wm;
		dev_priv->display.get_fifo_size = i9xx_get_fifo_size;
		dev_priv->display.init_clock_gating = gen3_init_clock_gating;
	} else if (IS_I865G(dev)) {
		dev_priv->display.update_wm = i830_update_wm;
		dev_priv->display.init_clock_gating = i85x_init_clock_gating;
		dev_priv->display.get_fifo_size = i830_get_fifo_size;
	} else if (IS_I85X(dev)) {
		dev_priv->display.update_wm = i9xx_update_wm;
		dev_priv->display.get_fifo_size = i85x_get_fifo_size;
		dev_priv->display.init_clock_gating = i85x_init_clock_gating;
	} else {
		dev_priv->display.update_wm = i830_update_wm;
		dev_priv->display.init_clock_gating = i830_init_clock_gating;
		if (IS_845G(dev))
			dev_priv->display.get_fifo_size = i845_get_fifo_size;
		else
			dev_priv->display.get_fifo_size = i830_get_fifo_size;
	}

	/* Default just returns -ENODEV to indicate unsupported */
	dev_priv->display.queue_flip = intel_default_queue_flip;

	switch (INTEL_INFO(dev)->gen) {
	case 2:
		dev_priv->display.queue_flip = intel_gen2_queue_flip;
		break;

	case 3:
		dev_priv->display.queue_flip = intel_gen3_queue_flip;
		break;

	case 4:
	case 5:
		dev_priv->display.queue_flip = intel_gen4_queue_flip;
		break;

	case 6:
		dev_priv->display.queue_flip = intel_gen6_queue_flip;
		break;
	case 7:
		dev_priv->display.queue_flip = intel_gen7_queue_flip;
		break;
	}
}

/*
 * Some BIOSes insist on assuming the GPU's pipe A is enabled at suspend,
 * resume, or other times.  This quirk makes sure that's the case for
 * affected systems.
 */
static void quirk_pipea_force (struct drm_device *dev)
{
	struct drm_i915_private *dev_priv = dev->dev_private;

	dev_priv->quirks |= QUIRK_PIPEA_FORCE;
	DRM_DEBUG_DRIVER("applying pipe a force quirk\n");
}

struct intel_quirk {
	int device;
	int subsystem_vendor;
	int subsystem_device;
	void (*hook)(struct drm_device *dev);
};

struct intel_quirk intel_quirks[] = {
	/* HP Compaq 2730p needs pipe A force quirk (LP: #291555) */
	{ 0x2a42, 0x103c, 0x30eb, quirk_pipea_force },
	/* HP Mini needs pipe A force quirk (LP: #322104) */
	{ 0x27ae,0x103c, 0x361a, quirk_pipea_force },

	/* Thinkpad R31 needs pipe A force quirk */
	{ 0x3577, 0x1014, 0x0505, quirk_pipea_force },
	/* Toshiba Protege R-205, S-209 needs pipe A force quirk */
	{ 0x2592, 0x1179, 0x0001, quirk_pipea_force },

	/* ThinkPad X30 needs pipe A force quirk (LP: #304614) */
	{ 0x3577,  0x1014, 0x0513, quirk_pipea_force },
	/* ThinkPad X40 needs pipe A force quirk */

	/* ThinkPad T60 needs pipe A force quirk (bug #16494) */
	{ 0x2782, 0x17aa, 0x201a, quirk_pipea_force },

	/* 855 & before need to leave pipe A & dpll A up */
	{ 0x3582, PCI_ANY_ID, PCI_ANY_ID, quirk_pipea_force },
	{ 0x2562, PCI_ANY_ID, PCI_ANY_ID, quirk_pipea_force },
};

static void intel_init_quirks(struct drm_device *dev)
{
	struct pci_dev *d = dev->pdev;
	int i;

	for (i = 0; i < ARRAY_SIZE(intel_quirks); i++) {
		struct intel_quirk *q = &intel_quirks[i];

		if (d->device == q->device &&
		    (d->subsystem_vendor == q->subsystem_vendor ||
		     q->subsystem_vendor == PCI_ANY_ID) &&
		    (d->subsystem_device == q->subsystem_device ||
		     q->subsystem_device == PCI_ANY_ID))
			q->hook(dev);
	}
}

/* Disable the VGA plane that we never use */
static void i915_disable_vga(struct drm_device *dev)
{
	struct drm_i915_private *dev_priv = dev->dev_private;
	u8 sr1;
	u32 vga_reg;

	if (HAS_PCH_SPLIT(dev))
		vga_reg = CPU_VGACNTRL;
	else
		vga_reg = VGACNTRL;

	vga_get_uninterruptible(dev->pdev, VGA_RSRC_LEGACY_IO);
	outb(1, VGA_SR_INDEX);
	sr1 = inb(VGA_SR_DATA);
	outb(sr1 | 1<<5, VGA_SR_DATA);
	vga_put(dev->pdev, VGA_RSRC_LEGACY_IO);
	udelay(300);

	I915_WRITE(vga_reg, VGA_DISP_DISABLE);
	POSTING_READ(vga_reg);
}

void intel_modeset_init(struct drm_device *dev)
{
	struct drm_i915_private *dev_priv = dev->dev_private;
	int i;

	drm_mode_config_init(dev);

	dev->mode_config.min_width = 0;
	dev->mode_config.min_height = 0;

	dev->mode_config.funcs = (void *)&intel_mode_funcs;

	intel_init_quirks(dev);

	intel_init_display(dev);

	if (IS_GEN2(dev)) {
		dev->mode_config.max_width = 2048;
		dev->mode_config.max_height = 2048;
	} else if (IS_GEN3(dev)) {
		dev->mode_config.max_width = 4096;
		dev->mode_config.max_height = 4096;
	} else {
		dev->mode_config.max_width = 8192;
		dev->mode_config.max_height = 8192;
	}
	dev->mode_config.fb_base = dev->agp->base;

	DRM_DEBUG_KMS("%d display pipe%s available.\n",
		      dev_priv->num_pipe, dev_priv->num_pipe > 1 ? "s" : "");

	for (i = 0; i < dev_priv->num_pipe; i++) {
		intel_crtc_init(dev, i);
	}

	/* Just disable it once at startup */
	i915_disable_vga(dev);
	intel_setup_outputs(dev);

	intel_init_clock_gating(dev);

	if (IS_IRONLAKE_M(dev)) {
		ironlake_enable_drps(dev);
		intel_init_emon(dev);
	}

	if (IS_GEN6(dev))
		gen6_enable_rps(dev_priv);

	INIT_WORK(&dev_priv->idle_work, intel_idle_update);
	setup_timer(&dev_priv->idle_timer, intel_gpu_idle_timer,
		    (unsigned long)dev);
}

void intel_modeset_gem_init(struct drm_device *dev)
{
	if (IS_IRONLAKE_M(dev))
		ironlake_enable_rc6(dev);

	intel_setup_overlay(dev);
}

void intel_modeset_cleanup(struct drm_device *dev)
{
	struct drm_i915_private *dev_priv = dev->dev_private;
	struct drm_crtc *crtc;
	struct intel_crtc *intel_crtc;

	drm_kms_helper_poll_fini(dev);
	mutex_lock(&dev->struct_mutex);

	intel_unregister_dsm_handler();


	list_for_each_entry(crtc, &dev->mode_config.crtc_list, head) {
		/* Skip inactive CRTCs */
		if (!crtc->fb)
			continue;

		intel_crtc = to_intel_crtc(crtc);
		intel_increase_pllclock(crtc);
	}

	if (dev_priv->display.disable_fbc)
		dev_priv->display.disable_fbc(dev);

	if (IS_IRONLAKE_M(dev))
		ironlake_disable_drps(dev);
	if (IS_GEN6(dev))
		gen6_disable_rps(dev);

	if (IS_IRONLAKE_M(dev))
		ironlake_disable_rc6(dev);

	mutex_unlock(&dev->struct_mutex);

	/* Disable the irq before mode object teardown, for the irq might
	 * enqueue unpin/hotplug work. */
	drm_irq_uninstall(dev);
	cancel_work_sync(&dev_priv->hotplug_work);

	/* Shut off idle work before the crtcs get freed. */
	list_for_each_entry(crtc, &dev->mode_config.crtc_list, head) {
		intel_crtc = to_intel_crtc(crtc);
		del_timer_sync(&intel_crtc->idle_timer);
	}
	del_timer_sync(&dev_priv->idle_timer);
	cancel_work_sync(&dev_priv->idle_work);

	drm_mode_config_cleanup(dev);
}

/*
 * Return which encoder is currently attached for connector.
 */
struct drm_encoder *intel_best_encoder(struct drm_connector *connector)
{
	return &intel_attached_encoder(connector)->base;
}

void intel_connector_attach_encoder(struct intel_connector *connector,
				    struct intel_encoder *encoder)
{
	connector->encoder = encoder;
	drm_mode_connector_attach_encoder(&connector->base,
					  &encoder->base);
}

/*
 * set vga decode state - true == enable VGA decode
 */
int intel_modeset_vga_set_state(struct drm_device *dev, bool state)
{
	struct drm_i915_private *dev_priv = dev->dev_private;
	u16 gmch_ctrl;

	pci_read_config_word(dev_priv->bridge_dev, INTEL_GMCH_CTRL, &gmch_ctrl);
	if (state)
		gmch_ctrl &= ~INTEL_GMCH_VGA_DISABLE;
	else
		gmch_ctrl |= INTEL_GMCH_VGA_DISABLE;
	pci_write_config_word(dev_priv->bridge_dev, INTEL_GMCH_CTRL, gmch_ctrl);
	return 0;
}

#ifdef CONFIG_DEBUG_FS
#include <linux/seq_file.h>

struct intel_display_error_state {
	struct intel_cursor_error_state {
		u32 control;
		u32 position;
		u32 base;
		u32 size;
	} cursor[2];

	struct intel_pipe_error_state {
		u32 conf;
		u32 source;

		u32 htotal;
		u32 hblank;
		u32 hsync;
		u32 vtotal;
		u32 vblank;
		u32 vsync;
	} pipe[2];

	struct intel_plane_error_state {
		u32 control;
		u32 stride;
		u32 size;
		u32 pos;
		u32 addr;
		u32 surface;
		u32 tile_offset;
	} plane[2];
};

struct intel_display_error_state *
intel_display_capture_error_state(struct drm_device *dev)
{
        drm_i915_private_t *dev_priv = dev->dev_private;
	struct intel_display_error_state *error;
	int i;

	error = kmalloc(sizeof(*error), GFP_ATOMIC);
	if (error == NULL)
		return NULL;

	for (i = 0; i < 2; i++) {
		error->cursor[i].control = I915_READ(CURCNTR(i));
		error->cursor[i].position = I915_READ(CURPOS(i));
		error->cursor[i].base = I915_READ(CURBASE(i));

		error->plane[i].control = I915_READ(DSPCNTR(i));
		error->plane[i].stride = I915_READ(DSPSTRIDE(i));
		error->plane[i].size = I915_READ(DSPSIZE(i));
		error->plane[i].pos= I915_READ(DSPPOS(i));
		error->plane[i].addr = I915_READ(DSPADDR(i));
		if (INTEL_INFO(dev)->gen >= 4) {
			error->plane[i].surface = I915_READ(DSPSURF(i));
			error->plane[i].tile_offset = I915_READ(DSPTILEOFF(i));
		}

		error->pipe[i].conf = I915_READ(PIPECONF(i));
		error->pipe[i].source = I915_READ(PIPESRC(i));
		error->pipe[i].htotal = I915_READ(HTOTAL(i));
		error->pipe[i].hblank = I915_READ(HBLANK(i));
		error->pipe[i].hsync = I915_READ(HSYNC(i));
		error->pipe[i].vtotal = I915_READ(VTOTAL(i));
		error->pipe[i].vblank = I915_READ(VBLANK(i));
		error->pipe[i].vsync = I915_READ(VSYNC(i));
	}

	return error;
}

void
intel_display_print_error_state(struct seq_file *m,
				struct drm_device *dev,
				struct intel_display_error_state *error)
{
	int i;

	for (i = 0; i < 2; i++) {
		seq_printf(m, "Pipe [%d]:\n", i);
		seq_printf(m, "  CONF: %08x\n", error->pipe[i].conf);
		seq_printf(m, "  SRC: %08x\n", error->pipe[i].source);
		seq_printf(m, "  HTOTAL: %08x\n", error->pipe[i].htotal);
		seq_printf(m, "  HBLANK: %08x\n", error->pipe[i].hblank);
		seq_printf(m, "  HSYNC: %08x\n", error->pipe[i].hsync);
		seq_printf(m, "  VTOTAL: %08x\n", error->pipe[i].vtotal);
		seq_printf(m, "  VBLANK: %08x\n", error->pipe[i].vblank);
		seq_printf(m, "  VSYNC: %08x\n", error->pipe[i].vsync);

		seq_printf(m, "Plane [%d]:\n", i);
		seq_printf(m, "  CNTR: %08x\n", error->plane[i].control);
		seq_printf(m, "  STRIDE: %08x\n", error->plane[i].stride);
		seq_printf(m, "  SIZE: %08x\n", error->plane[i].size);
		seq_printf(m, "  POS: %08x\n", error->plane[i].pos);
		seq_printf(m, "  ADDR: %08x\n", error->plane[i].addr);
		if (INTEL_INFO(dev)->gen >= 4) {
			seq_printf(m, "  SURF: %08x\n", error->plane[i].surface);
			seq_printf(m, "  TILEOFF: %08x\n", error->plane[i].tile_offset);
		}

		seq_printf(m, "Cursor [%d]:\n", i);
		seq_printf(m, "  CNTR: %08x\n", error->cursor[i].control);
		seq_printf(m, "  POS: %08x\n", error->cursor[i].position);
		seq_printf(m, "  BASE: %08x\n", error->cursor[i].base);
	}
}
#endif<|MERGE_RESOLUTION|>--- conflicted
+++ resolved
@@ -4687,10 +4687,7 @@
 
 	I915_WRITE(DSPCNTR(plane), dspcntr);
 	POSTING_READ(DSPCNTR(plane));
-<<<<<<< HEAD
-=======
 	intel_enable_plane(dev_priv, plane, pipe);
->>>>>>> 712ae51a
 
 	ret = intel_pipe_set_base(crtc, x, y, old_fb);
 
@@ -6514,62 +6511,9 @@
 	 */
 	atomic_add(1 << intel_crtc->plane, &work->old_fb_obj->pending_flip);
 
-<<<<<<< HEAD
-	switch (INTEL_INFO(dev)->gen) {
-	case 2:
-		OUT_RING(MI_DISPLAY_FLIP |
-			 MI_DISPLAY_FLIP_PLANE(intel_crtc->plane));
-		OUT_RING(fb->pitch);
-		OUT_RING(obj->gtt_offset + offset);
-		OUT_RING(MI_NOOP);
-		break;
-
-	case 3:
-		OUT_RING(MI_DISPLAY_FLIP_I915 |
-			 MI_DISPLAY_FLIP_PLANE(intel_crtc->plane));
-		OUT_RING(fb->pitch);
-		OUT_RING(obj->gtt_offset + offset);
-		OUT_RING(MI_NOOP);
-		break;
-
-	case 4:
-	case 5:
-		/* i965+ uses the linear or tiled offsets from the
-		 * Display Registers (which do not change across a page-flip)
-		 * so we need only reprogram the base address.
-		 */
-		OUT_RING(MI_DISPLAY_FLIP |
-			 MI_DISPLAY_FLIP_PLANE(intel_crtc->plane));
-		OUT_RING(fb->pitch);
-		OUT_RING(obj->gtt_offset | obj->tiling_mode);
-
-		/* XXX Enabling the panel-fitter across page-flip is so far
-		 * untested on non-native modes, so ignore it for now.
-		 * pf = I915_READ(pipe == 0 ? PFA_CTL_1 : PFB_CTL_1) & PF_ENABLE;
-		 */
-		pf = 0;
-		pipesrc = I915_READ(PIPESRC(pipe)) & 0x0fff0fff;
-		OUT_RING(pf | pipesrc);
-		break;
-
-	case 6:
-	case 7:
-		OUT_RING(MI_DISPLAY_FLIP |
-			 MI_DISPLAY_FLIP_PLANE(intel_crtc->plane));
-		OUT_RING(fb->pitch | obj->tiling_mode);
-		OUT_RING(obj->gtt_offset);
-
-		pf = I915_READ(PF_CTL(pipe)) & PF_ENABLE;
-		pipesrc = I915_READ(PIPESRC(pipe)) & 0x0fff0fff;
-		OUT_RING(pf | pipesrc);
-		break;
-	}
-	ADVANCE_LP_RING();
-=======
 	ret = dev_priv->display.queue_flip(dev, crtc, fb, obj);
 	if (ret)
 		goto cleanup_pending;
->>>>>>> 712ae51a
 
 	mutex_unlock(&dev->struct_mutex);
 
