--- conflicted
+++ resolved
@@ -485,13 +485,7 @@
 
 struct cxl_decoder *cxl_decoder_alloc(struct cxl_port *port, int nr_targets)
 {
-<<<<<<< HEAD
-	struct cxl_decoder *cxld, cxld_const_init = {
-		.nr_targets = nr_targets,
-	};
-=======
 	struct cxl_decoder *cxld;
->>>>>>> 754e0b0e
 	struct device *dev;
 	int rc = 0;
 
@@ -501,17 +495,13 @@
 	cxld = kzalloc(struct_size(cxld, target, nr_targets), GFP_KERNEL);
 	if (!cxld)
 		return ERR_PTR(-ENOMEM);
-	memcpy(cxld, &cxld_const_init, sizeof(cxld_const_init));
 
 	rc = ida_alloc(&port->decoder_ida, GFP_KERNEL);
 	if (rc < 0)
 		goto err;
 
 	cxld->id = rc;
-<<<<<<< HEAD
-=======
 	cxld->nr_targets = nr_targets;
->>>>>>> 754e0b0e
 	dev = &cxld->dev;
 	device_initialize(dev);
 	device_set_pm_not_required(dev);
@@ -529,11 +519,7 @@
 	kfree(cxld);
 	return ERR_PTR(rc);
 }
-<<<<<<< HEAD
-EXPORT_SYMBOL_GPL(cxl_decoder_alloc);
-=======
 EXPORT_SYMBOL_NS_GPL(cxl_decoder_alloc, CXL);
->>>>>>> 754e0b0e
 
 int cxl_decoder_add(struct cxl_decoder *cxld, int *target_map)
 {
@@ -562,11 +548,7 @@
 
 	return device_add(dev);
 }
-<<<<<<< HEAD
-EXPORT_SYMBOL_GPL(cxl_decoder_add);
-=======
 EXPORT_SYMBOL_NS_GPL(cxl_decoder_add, CXL);
->>>>>>> 754e0b0e
 
 static void cxld_unregister(void *dev)
 {
@@ -577,11 +559,7 @@
 {
 	return devm_add_action_or_reset(host, cxld_unregister, &cxld->dev);
 }
-<<<<<<< HEAD
-EXPORT_SYMBOL_GPL(cxl_decoder_autoremove);
-=======
 EXPORT_SYMBOL_NS_GPL(cxl_decoder_autoremove, CXL);
->>>>>>> 754e0b0e
 
 /**
  * __cxl_driver_register - register a driver for the cxl bus
