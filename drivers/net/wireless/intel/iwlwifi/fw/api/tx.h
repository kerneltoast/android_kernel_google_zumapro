/* SPDX-License-Identifier: GPL-2.0 OR BSD-3-Clause */
/*
 * Copyright (C) 2012-2014, 2018-2021 Intel Corporation
 * Copyright (C) 2016-2017 Intel Deutschland GmbH
 */
#ifndef __iwl_fw_api_tx_h__
#define __iwl_fw_api_tx_h__
#include <linux/ieee80211.h>

/**
 * enum iwl_tx_flags - bitmasks for tx_flags in TX command
 * @TX_CMD_FLG_PROT_REQUIRE: use RTS or CTS-to-self to protect the frame
 * @TX_CMD_FLG_WRITE_TX_POWER: update current tx power value in the mgmt frame
 * @TX_CMD_FLG_ACK: expect ACK from receiving station
 * @TX_CMD_FLG_STA_RATE: use RS table with initial index from the TX command.
 *	Otherwise, use rate_n_flags from the TX command
 * @TX_CMD_FLG_BAR: this frame is a BA request, immediate BAR is expected
 *	Must set TX_CMD_FLG_ACK with this flag.
 * @TX_CMD_FLG_TXOP_PROT: TXOP protection requested
 * @TX_CMD_FLG_VHT_NDPA: mark frame is NDPA for VHT beamformer sequence
 * @TX_CMD_FLG_HT_NDPA: mark frame is NDPA for HT beamformer sequence
 * @TX_CMD_FLG_CSI_FDBK2HOST: mark to send feedback to host (only if good CRC)
 * @TX_CMD_FLG_BT_PRIO_MASK: BT priority value
 * @TX_CMD_FLG_BT_PRIO_POS: the position of the BT priority (bit 11 is ignored
 *	on old firmwares).
 * @TX_CMD_FLG_BT_DIS: disable BT priority for this frame
 * @TX_CMD_FLG_SEQ_CTL: set if FW should override the sequence control.
 *	Should be set for mgmt, non-QOS data, mcast, bcast and in scan command
 * @TX_CMD_FLG_MORE_FRAG: this frame is non-last MPDU
 * @TX_CMD_FLG_TSF: FW should calculate and insert TSF in the frame
 *	Should be set for beacons and probe responses
 * @TX_CMD_FLG_CALIB: activate PA TX power calibrations
 * @TX_CMD_FLG_KEEP_SEQ_CTL: if seq_ctl is set, don't increase inner seq count
 * @TX_CMD_FLG_MH_PAD: driver inserted 2 byte padding after MAC header.
 *	Should be set for 26/30 length MAC headers
 * @TX_CMD_FLG_RESP_TO_DRV: zero this if the response should go only to FW
 * @TX_CMD_FLG_TKIP_MIC_DONE: FW already performed TKIP MIC calculation
 * @TX_CMD_FLG_DUR: disable duration overwriting used in PS-Poll Assoc-id
 * @TX_CMD_FLG_FW_DROP: FW should mark frame to be dropped
 * @TX_CMD_FLG_EXEC_PAPD: execute PAPD
 * @TX_CMD_FLG_PAPD_TYPE: 0 for reference power, 1 for nominal power
 * @TX_CMD_FLG_HCCA_CHUNK: mark start of TSPEC chunk
 */
enum iwl_tx_flags {
	TX_CMD_FLG_PROT_REQUIRE		= BIT(0),
	TX_CMD_FLG_WRITE_TX_POWER	= BIT(1),
	TX_CMD_FLG_ACK			= BIT(3),
	TX_CMD_FLG_STA_RATE		= BIT(4),
	TX_CMD_FLG_BAR			= BIT(6),
	TX_CMD_FLG_TXOP_PROT		= BIT(7),
	TX_CMD_FLG_VHT_NDPA		= BIT(8),
	TX_CMD_FLG_HT_NDPA		= BIT(9),
	TX_CMD_FLG_CSI_FDBK2HOST	= BIT(10),
	TX_CMD_FLG_BT_PRIO_POS		= 11,
	TX_CMD_FLG_BT_PRIO_MASK		= BIT(11) | BIT(12),
	TX_CMD_FLG_BT_DIS		= BIT(12),
	TX_CMD_FLG_SEQ_CTL		= BIT(13),
	TX_CMD_FLG_MORE_FRAG		= BIT(14),
	TX_CMD_FLG_TSF			= BIT(16),
	TX_CMD_FLG_CALIB		= BIT(17),
	TX_CMD_FLG_KEEP_SEQ_CTL		= BIT(18),
	TX_CMD_FLG_MH_PAD		= BIT(20),
	TX_CMD_FLG_RESP_TO_DRV		= BIT(21),
	TX_CMD_FLG_TKIP_MIC_DONE	= BIT(23),
	TX_CMD_FLG_DUR			= BIT(25),
	TX_CMD_FLG_FW_DROP		= BIT(26),
	TX_CMD_FLG_EXEC_PAPD		= BIT(27),
	TX_CMD_FLG_PAPD_TYPE		= BIT(28),
	TX_CMD_FLG_HCCA_CHUNK		= BIT(31)
}; /* TX_FLAGS_BITS_API_S_VER_1 */

/**
 * enum iwl_tx_cmd_flags - bitmasks for tx_flags in TX command for 22000
 * @IWL_TX_FLAGS_CMD_RATE: use rate from the TX command
 * @IWL_TX_FLAGS_ENCRYPT_DIS: frame should not be encrypted, even if it belongs
 *	to a secured STA
 * @IWL_TX_FLAGS_HIGH_PRI: high priority frame (like EAPOL) - can affect rate
 *	selection, retry limits and BT kill
 */
enum iwl_tx_cmd_flags {
	IWL_TX_FLAGS_CMD_RATE		= BIT(0),
	IWL_TX_FLAGS_ENCRYPT_DIS	= BIT(1),
	IWL_TX_FLAGS_HIGH_PRI		= BIT(2),
	/* Use these flags only from
	 * TX_FLAGS_BITS_API_S_VER_4 and above */
	IWL_TX_FLAGS_RTS		= BIT(3),
	IWL_TX_FLAGS_CTS		= BIT(4),
}; /* TX_FLAGS_BITS_API_S_VER_3 */

/**
 * enum iwl_tx_pm_timeouts - pm timeout values in TX command
 * @PM_FRAME_NONE: no need to suspend sleep mode
 * @PM_FRAME_MGMT: fw suspend sleep mode for 100TU
 * @PM_FRAME_ASSOC: fw suspend sleep mode for 10sec
 */
enum iwl_tx_pm_timeouts {
	PM_FRAME_NONE		= 0,
	PM_FRAME_MGMT		= 2,
	PM_FRAME_ASSOC		= 3,
};

#define TX_CMD_SEC_MSK			0x07
#define TX_CMD_SEC_WEP_KEY_IDX_POS	6
#define TX_CMD_SEC_WEP_KEY_IDX_MSK	0xc0

/**
 * enum iwl_tx_cmd_sec_ctrl - bitmasks for security control in TX command
 * @TX_CMD_SEC_WEP: WEP encryption algorithm.
 * @TX_CMD_SEC_CCM: CCM encryption algorithm.
 * @TX_CMD_SEC_TKIP: TKIP encryption algorithm.
 * @TX_CMD_SEC_EXT: extended cipher algorithm.
 * @TX_CMD_SEC_GCMP: GCMP encryption algorithm.
 * @TX_CMD_SEC_KEY128: set for 104 bits WEP key.
 * @TX_CMD_SEC_KEY_FROM_TABLE: for a non-WEP key, set if the key should be taken
 *	from the table instead of from the TX command.
 *	If the key is taken from the key table its index should be given by the
 *	first byte of the TX command key field.
 */
enum iwl_tx_cmd_sec_ctrl {
	TX_CMD_SEC_WEP			= 0x01,
	TX_CMD_SEC_CCM			= 0x02,
	TX_CMD_SEC_TKIP			= 0x03,
	TX_CMD_SEC_EXT			= 0x04,
	TX_CMD_SEC_GCMP			= 0x05,
	TX_CMD_SEC_KEY128		= 0x08,
	TX_CMD_SEC_KEY_FROM_TABLE	= 0x10,
};

/*
 * TX command Frame life time in us - to be written in pm_frame_timeout
 */
#define TX_CMD_LIFE_TIME_INFINITE	0xFFFFFFFF
#define TX_CMD_LIFE_TIME_DEFAULT	2000000 /* 2000 ms*/
#define TX_CMD_LIFE_TIME_PROBE_RESP	40000 /* 40 ms */
#define TX_CMD_LIFE_TIME_EXPIRED_FRAME	0

/*
 * TID for non QoS frames - to be written in tid_tspec
 */
#define IWL_TID_NON_QOS	0

/*
 * Limits on the retransmissions - to be written in {data,rts}_retry_limit
 */
#define IWL_DEFAULT_TX_RETRY			15
#define IWL_MGMT_DFAULT_RETRY_LIMIT		3
#define IWL_RTS_DFAULT_RETRY_LIMIT		60
#define IWL_BAR_DFAULT_RETRY_LIMIT		60
#define IWL_LOW_RETRY_LIMIT			7

/**
 * enum iwl_tx_offload_assist_flags_pos -  set %iwl_tx_cmd offload_assist values
 * @TX_CMD_OFFLD_IP_HDR: offset to start of IP header (in words)
 *	from mac header end. For normal case it is 4 words for SNAP.
 *	note: tx_cmd, mac header and pad are not counted in the offset.
 *	This is used to help the offload in case there is tunneling such as
 *	IPv6 in IPv4, in such case the ip header offset should point to the
 *	inner ip header and IPv4 checksum of the external header should be
 *	calculated by driver.
 * @TX_CMD_OFFLD_L4_EN: enable TCP/UDP checksum
 * @TX_CMD_OFFLD_L3_EN: enable IP header checksum
 * @TX_CMD_OFFLD_MH_SIZE: size of the mac header in words. Includes the IV
 *	field. Doesn't include the pad.
 * @TX_CMD_OFFLD_PAD: mark 2-byte pad was inserted after the mac header for
 *	alignment
 * @TX_CMD_OFFLD_AMSDU: mark TX command is A-MSDU
 */
enum iwl_tx_offload_assist_flags_pos {
	TX_CMD_OFFLD_IP_HDR =		0,
	TX_CMD_OFFLD_L4_EN =		6,
	TX_CMD_OFFLD_L3_EN =		7,
	TX_CMD_OFFLD_MH_SIZE =		8,
	TX_CMD_OFFLD_PAD =		13,
	TX_CMD_OFFLD_AMSDU =		14,
};

#define IWL_TX_CMD_OFFLD_MH_MASK	0x1f
#define IWL_TX_CMD_OFFLD_IP_HDR_MASK	0x3f

/* TODO: complete documentation for try_cnt and btkill_cnt */
/**
 * struct iwl_tx_cmd - TX command struct to FW
 * ( TX_CMD = 0x1c )
 * @len: in bytes of the payload, see below for details
 * @offload_assist: TX offload configuration
 * @tx_flags: combination of TX_CMD_FLG_*, see &enum iwl_tx_flags
 * @scratch: scratch buffer used by the device
 * @rate_n_flags: rate for *all* Tx attempts, if TX_CMD_FLG_STA_RATE_MSK is
 *	cleared. Combination of RATE_MCS_*
 * @sta_id: index of destination station in FW station table
 * @sec_ctl: security control, TX_CMD_SEC_*
 * @initial_rate_index: index into the the rate table for initial TX attempt.
 *	Applied if TX_CMD_FLG_STA_RATE_MSK is set, normally 0 for data frames.
 * @reserved2: reserved
 * @key: security key
 * @reserved3: reserved
 * @life_time: frame life time (usecs??)
 * @dram_lsb_ptr: Physical address of scratch area in the command (try_cnt +
 *	btkill_cnd + reserved), first 32 bits. "0" disables usage.
 * @dram_msb_ptr: upper bits of the scratch physical address
 * @rts_retry_limit: max attempts for RTS
 * @data_retry_limit: max attempts to send the data packet
 * @tid_tspec: TID/tspec
 * @pm_frame_timeout: PM TX frame timeout
 * @reserved4: reserved
 * @payload: payload (same as @hdr)
 * @hdr: 802.11 header (same as @payload)
 *
 * The byte count (both len and next_frame_len) includes MAC header
 * (24/26/30/32 bytes)
 * + 2 bytes pad if 26/30 header size
 * + 8 byte IV for CCM or TKIP (not used for WEP)
 * + Data payload
 * + 8-byte MIC (not used for CCM/WEP)
 * It does not include post-MAC padding, i.e.,
 * MIC (CCM) 8 bytes, ICV (WEP/TKIP/CKIP) 4 bytes, CRC 4 bytes.
 * Range of len: 14-2342 bytes.
 *
 * After the struct fields the MAC header is placed, plus any padding,
 * and then the actial payload.
 */
struct iwl_tx_cmd {
	__le16 len;
	__le16 offload_assist;
	__le32 tx_flags;
	struct {
		u8 try_cnt;
		u8 btkill_cnt;
		__le16 reserved;
	} scratch; /* DRAM_SCRATCH_API_U_VER_1 */
	__le32 rate_n_flags;
	u8 sta_id;
	u8 sec_ctl;
	u8 initial_rate_index;
	u8 reserved2;
	u8 key[16];
	__le32 reserved3;
	__le32 life_time;
	__le32 dram_lsb_ptr;
	u8 dram_msb_ptr;
	u8 rts_retry_limit;
	u8 data_retry_limit;
	u8 tid_tspec;
	__le16 pm_frame_timeout;
	__le16 reserved4;
	union {
		DECLARE_FLEX_ARRAY(u8, payload);
		DECLARE_FLEX_ARRAY(struct ieee80211_hdr, hdr);
	};
} __packed; /* TX_CMD_API_S_VER_6 */

struct iwl_dram_sec_info {
	__le32 pn_low;
	__le16 pn_high;
	__le16 aux_info;
} __packed; /* DRAM_SEC_INFO_API_S_VER_1 */

/**
 * struct iwl_tx_cmd_gen2 - TX command struct to FW for 22000 devices
 * ( TX_CMD = 0x1c )
 * @len: in bytes of the payload, see below for details
 * @offload_assist: TX offload configuration
 * @flags: combination of &enum iwl_tx_cmd_flags
 * @dram_info: FW internal DRAM storage
 * @rate_n_flags: rate for *all* Tx attempts, if TX_CMD_FLG_STA_RATE_MSK is
 *	cleared. Combination of RATE_MCS_*
 * @hdr: 802.11 header
 */
struct iwl_tx_cmd_gen2 {
	__le16 len;
	__le16 offload_assist;
	__le32 flags;
	struct iwl_dram_sec_info dram_info;
	__le32 rate_n_flags;
	struct ieee80211_hdr hdr[];
} __packed; /* TX_CMD_API_S_VER_7,
	       TX_CMD_API_S_VER_9 */

/**
 * struct iwl_tx_cmd_gen3 - TX command struct to FW for AX210+ devices
 * ( TX_CMD = 0x1c )
 * @len: in bytes of the payload, see below for details
 * @flags: combination of &enum iwl_tx_cmd_flags
 * @offload_assist: TX offload configuration
 * @dram_info: FW internal DRAM storage
 * @rate_n_flags: rate for *all* Tx attempts, if TX_CMD_FLG_STA_RATE_MSK is
 *	cleared. Combination of RATE_MCS_*
 * @ttl: time to live - packet lifetime limit. The FW should drop if
 *	passed.
 * @hdr: 802.11 header
 */
struct iwl_tx_cmd_gen3 {
	__le16 len;
	__le16 flags;
	__le32 offload_assist;
	struct iwl_dram_sec_info dram_info;
	__le32 rate_n_flags;
	__le64 ttl;
	struct ieee80211_hdr hdr[];
} __packed; /* TX_CMD_API_S_VER_8,
	       TX_CMD_API_S_VER_10 */

/*
 * TX response related data
 */

/*
 * enum iwl_tx_status - status that is returned by the fw after attempts to Tx
 * @TX_STATUS_SUCCESS:
 * @TX_STATUS_DIRECT_DONE:
 * @TX_STATUS_POSTPONE_DELAY:
 * @TX_STATUS_POSTPONE_FEW_BYTES:
 * @TX_STATUS_POSTPONE_BT_PRIO:
 * @TX_STATUS_POSTPONE_QUIET_PERIOD:
 * @TX_STATUS_POSTPONE_CALC_TTAK:
 * @TX_STATUS_FAIL_INTERNAL_CROSSED_RETRY:
 * @TX_STATUS_FAIL_SHORT_LIMIT:
 * @TX_STATUS_FAIL_LONG_LIMIT:
 * @TX_STATUS_FAIL_UNDERRUN:
 * @TX_STATUS_FAIL_DRAIN_FLOW:
 * @TX_STATUS_FAIL_RFKILL_FLUSH:
 * @TX_STATUS_FAIL_LIFE_EXPIRE:
 * @TX_STATUS_FAIL_DEST_PS:
 * @TX_STATUS_FAIL_HOST_ABORTED:
 * @TX_STATUS_FAIL_BT_RETRY:
 * @TX_STATUS_FAIL_STA_INVALID:
 * @TX_TATUS_FAIL_FRAG_DROPPED:
 * @TX_STATUS_FAIL_TID_DISABLE:
 * @TX_STATUS_FAIL_FIFO_FLUSHED:
 * @TX_STATUS_FAIL_SMALL_CF_POLL:
 * @TX_STATUS_FAIL_FW_DROP:
 * @TX_STATUS_FAIL_STA_COLOR_MISMATCH: mismatch between color of Tx cmd and
 *	STA table
 * @TX_FRAME_STATUS_INTERNAL_ABORT:
 * @TX_MODE_MSK:
 * @TX_MODE_NO_BURST:
 * @TX_MODE_IN_BURST_SEQ:
 * @TX_MODE_FIRST_IN_BURST:
 * @TX_QUEUE_NUM_MSK:
 *
 * Valid only if frame_count =1
 * TODO: complete documentation
 */
enum iwl_tx_status {
	TX_STATUS_MSK = 0x000000ff,
	TX_STATUS_SUCCESS = 0x01,
	TX_STATUS_DIRECT_DONE = 0x02,
	/* postpone TX */
	TX_STATUS_POSTPONE_DELAY = 0x40,
	TX_STATUS_POSTPONE_FEW_BYTES = 0x41,
	TX_STATUS_POSTPONE_BT_PRIO = 0x42,
	TX_STATUS_POSTPONE_QUIET_PERIOD = 0x43,
	TX_STATUS_POSTPONE_CALC_TTAK = 0x44,
	/* abort TX */
	TX_STATUS_FAIL_INTERNAL_CROSSED_RETRY = 0x81,
	TX_STATUS_FAIL_SHORT_LIMIT = 0x82,
	TX_STATUS_FAIL_LONG_LIMIT = 0x83,
	TX_STATUS_FAIL_UNDERRUN = 0x84,
	TX_STATUS_FAIL_DRAIN_FLOW = 0x85,
	TX_STATUS_FAIL_RFKILL_FLUSH = 0x86,
	TX_STATUS_FAIL_LIFE_EXPIRE = 0x87,
	TX_STATUS_FAIL_DEST_PS = 0x88,
	TX_STATUS_FAIL_HOST_ABORTED = 0x89,
	TX_STATUS_FAIL_BT_RETRY = 0x8a,
	TX_STATUS_FAIL_STA_INVALID = 0x8b,
	TX_STATUS_FAIL_FRAG_DROPPED = 0x8c,
	TX_STATUS_FAIL_TID_DISABLE = 0x8d,
	TX_STATUS_FAIL_FIFO_FLUSHED = 0x8e,
	TX_STATUS_FAIL_SMALL_CF_POLL = 0x8f,
	TX_STATUS_FAIL_FW_DROP = 0x90,
	TX_STATUS_FAIL_STA_COLOR_MISMATCH = 0x91,
	TX_STATUS_INTERNAL_ABORT = 0x92,
	TX_MODE_MSK = 0x00000f00,
	TX_MODE_NO_BURST = 0x00000000,
	TX_MODE_IN_BURST_SEQ = 0x00000100,
	TX_MODE_FIRST_IN_BURST = 0x00000200,
	TX_QUEUE_NUM_MSK = 0x0001f000,
	TX_NARROW_BW_MSK = 0x00060000,
	TX_NARROW_BW_1DIV2 = 0x00020000,
	TX_NARROW_BW_1DIV4 = 0x00040000,
	TX_NARROW_BW_1DIV8 = 0x00060000,
};

/*
 * enum iwl_tx_agg_status - TX aggregation status
 * @AGG_TX_STATE_STATUS_MSK:
 * @AGG_TX_STATE_TRANSMITTED:
 * @AGG_TX_STATE_UNDERRUN:
 * @AGG_TX_STATE_BT_PRIO:
 * @AGG_TX_STATE_FEW_BYTES:
 * @AGG_TX_STATE_ABORT:
 * @AGG_TX_STATE_TX_ON_AIR_DROP: TX_ON_AIR signal drop without underrun or
 *	BT detection
 * @AGG_TX_STATE_LAST_SENT_TRY_CNT:
 * @AGG_TX_STATE_LAST_SENT_BT_KILL:
 * @AGG_TX_STATE_SCD_QUERY:
 * @AGG_TX_STATE_TEST_BAD_CRC32:
 * @AGG_TX_STATE_RESPONSE:
 * @AGG_TX_STATE_DUMP_TX:
 * @AGG_TX_STATE_DELAY_TX:
 * @AGG_TX_STATE_TRY_CNT_MSK: Retry count for 1st frame in aggregation (retries
 *	occur if tx failed for this frame when it was a member of a previous
 *	aggregation block). If rate scaling is used, retry count indicates the
 *	rate table entry used for all frames in the new agg.
 * @AGG_TX_STATE_SEQ_NUM_MSK: Command ID and sequence number of Tx command for
 *	this frame
 *
 * TODO: complete documentation
 */
enum iwl_tx_agg_status {
	AGG_TX_STATE_STATUS_MSK = 0x00fff,
	AGG_TX_STATE_TRANSMITTED = 0x000,
	AGG_TX_STATE_UNDERRUN = 0x001,
	AGG_TX_STATE_BT_PRIO = 0x002,
	AGG_TX_STATE_FEW_BYTES = 0x004,
	AGG_TX_STATE_ABORT = 0x008,
	AGG_TX_STATE_TX_ON_AIR_DROP = 0x010,
	AGG_TX_STATE_LAST_SENT_TRY_CNT = 0x020,
	AGG_TX_STATE_LAST_SENT_BT_KILL = 0x040,
	AGG_TX_STATE_SCD_QUERY = 0x080,
	AGG_TX_STATE_TEST_BAD_CRC32 = 0x0100,
	AGG_TX_STATE_RESPONSE = 0x1ff,
	AGG_TX_STATE_DUMP_TX = 0x200,
	AGG_TX_STATE_DELAY_TX = 0x400,
	AGG_TX_STATE_TRY_CNT_POS = 12,
	AGG_TX_STATE_TRY_CNT_MSK = 0xf << AGG_TX_STATE_TRY_CNT_POS,
};

/*
 * The mask below describes a status where we are absolutely sure that the MPDU
 * wasn't sent. For BA/Underrun we cannot be that sure. All we know that we've
 * written the bytes to the TXE, but we know nothing about what the DSP did.
 */
#define AGG_TX_STAT_FRAME_NOT_SENT (AGG_TX_STATE_FEW_BYTES | \
				    AGG_TX_STATE_ABORT | \
				    AGG_TX_STATE_SCD_QUERY)

/*
 * REPLY_TX = 0x1c (response)
 *
 * This response may be in one of two slightly different formats, indicated
 * by the frame_count field:
 *
 * 1)	No aggregation (frame_count == 1).  This reports Tx results for a single
 *	frame. Multiple attempts, at various bit rates, may have been made for
 *	this frame.
 *
 * 2)	Aggregation (frame_count > 1).  This reports Tx results for two or more
 *	frames that used block-acknowledge.  All frames were transmitted at
 *	same rate. Rate scaling may have been used if first frame in this new
 *	agg block failed in previous agg block(s).
 *
 *	Note that, for aggregation, ACK (block-ack) status is not delivered
 *	here; block-ack has not been received by the time the device records
 *	this status.
 *	This status relates to reasons the tx might have been blocked or aborted
 *	within the device, rather than whether it was received successfully by
 *	the destination station.
 */

/**
 * struct agg_tx_status - per packet TX aggregation status
 * @status: See &enum iwl_tx_agg_status
 * @sequence: Sequence # for this frame's Tx cmd (not SSN!)
 */
struct agg_tx_status {
	__le16 status;
	__le16 sequence;
} __packed;

/*
 * definitions for initial rate index field
 * bits [3:0] initial rate index
 * bits [6:4] rate table color, used for the initial rate
 * bit-7 invalid rate indication
 */
#define TX_RES_INIT_RATE_INDEX_MSK 0x0f
#define TX_RES_RATE_TABLE_COLOR_POS 4
#define TX_RES_RATE_TABLE_COLOR_MSK 0x70
#define TX_RES_INV_RATE_INDEX_MSK 0x80
#define TX_RES_RATE_TABLE_COL_GET(_f) (((_f) & TX_RES_RATE_TABLE_COLOR_MSK) >>\
				       TX_RES_RATE_TABLE_COLOR_POS)

#define IWL_MVM_TX_RES_GET_TID(_ra_tid) ((_ra_tid) & 0x0f)
#define IWL_MVM_TX_RES_GET_RA(_ra_tid) ((_ra_tid) >> 4)

/**
 * struct iwl_mvm_tx_resp_v3 - notifies that fw is TXing a packet
 * ( REPLY_TX = 0x1c )
 * @frame_count: 1 no aggregation, >1 aggregation
 * @bt_kill_count: num of times blocked by bluetooth (unused for agg)
 * @failure_rts: num of failures due to unsuccessful RTS
 * @failure_frame: num failures due to no ACK (unused for agg)
 * @initial_rate: for non-agg: rate of the successful Tx. For agg: rate of the
 *	Tx of all the batch. RATE_MCS_*
 * @wireless_media_time: for non-agg: RTS + CTS + frame tx attempts time + ACK.
 *	for agg: RTS + CTS + aggregation tx time + block-ack time.
 *	in usec.
 * @pa_status: tx power info
 * @pa_integ_res_a: tx power info
 * @pa_integ_res_b: tx power info
 * @pa_integ_res_c: tx power info
 * @measurement_req_id: tx power info
 * @reduced_tpc: transmit power reduction used
 * @reserved: reserved
 * @tfd_info: TFD information set by the FH
 * @seq_ctl: sequence control from the Tx cmd
 * @byte_cnt: byte count from the Tx cmd
 * @tlc_info: TLC rate info
 * @ra_tid: bits [3:0] = ra, bits [7:4] = tid
 * @frame_ctrl: frame control
 * @status: for non-agg:  frame status TX_STATUS_*
 *	for agg: status of 1st frame, AGG_TX_STATE_*; other frame status fields
 *	follow this one, up to frame_count. Length in @frame_count.
 *
 * After the array of statuses comes the SSN of the SCD. Look at
 * %iwl_mvm_get_scd_ssn for more details.
 */
struct iwl_mvm_tx_resp_v3 {
	u8 frame_count;
	u8 bt_kill_count;
	u8 failure_rts;
	u8 failure_frame;
	__le32 initial_rate;
	__le16 wireless_media_time;

	u8 pa_status;
	u8 pa_integ_res_a[3];
	u8 pa_integ_res_b[3];
	u8 pa_integ_res_c[3];
	__le16 measurement_req_id;
	u8 reduced_tpc;
	u8 reserved;

	__le32 tfd_info;
	__le16 seq_ctl;
	__le16 byte_cnt;
	u8 tlc_info;
	u8 ra_tid;
	__le16 frame_ctrl;
	struct agg_tx_status status[];
} __packed; /* TX_RSP_API_S_VER_3 */

/**
 * struct iwl_mvm_tx_resp - notifies that fw is TXing a packet
 * ( REPLY_TX = 0x1c )
 * @frame_count: 1 no aggregation, >1 aggregation
 * @bt_kill_count: num of times blocked by bluetooth (unused for agg)
 * @failure_rts: num of failures due to unsuccessful RTS
 * @failure_frame: num failures due to no ACK (unused for agg)
 * @initial_rate: for non-agg: rate of the successful Tx. For agg: rate of the
 *	Tx of all the batch. RATE_MCS_*
 * @wireless_media_time: for non-agg: RTS + CTS + frame tx attempts time + ACK.
 *	for agg: RTS + CTS + aggregation tx time + block-ack time.
 *	in usec.
 * @pa_status: tx power info
 * @pa_integ_res_a: tx power info
 * @pa_integ_res_b: tx power info
 * @pa_integ_res_c: tx power info
 * @measurement_req_id: tx power info
 * @reduced_tpc: transmit power reduction used
 * @reserved: reserved
 * @tfd_info: TFD information set by the FH
 * @seq_ctl: sequence control from the Tx cmd
 * @byte_cnt: byte count from the Tx cmd
 * @tlc_info: TLC rate info
 * @ra_tid: bits [3:0] = ra, bits [7:4] = tid
 * @frame_ctrl: frame control
 * @tx_queue: TX queue for this response
 * @reserved2: reserved for padding/alignment
 * @status: for non-agg:  frame status TX_STATUS_*
 *	For version 6 TX response isn't received for aggregation at all.
 *
 * After the array of statuses comes the SSN of the SCD. Look at
 * %iwl_mvm_get_scd_ssn for more details.
 */
struct iwl_mvm_tx_resp {
	u8 frame_count;
	u8 bt_kill_count;
	u8 failure_rts;
	u8 failure_frame;
	__le32 initial_rate;
	__le16 wireless_media_time;

	u8 pa_status;
	u8 pa_integ_res_a[3];
	u8 pa_integ_res_b[3];
	u8 pa_integ_res_c[3];
	__le16 measurement_req_id;
	u8 reduced_tpc;
	u8 reserved;

	__le32 tfd_info;
	__le16 seq_ctl;
	__le16 byte_cnt;
	u8 tlc_info;
	u8 ra_tid;
	__le16 frame_ctrl;
	__le16 tx_queue;
	__le16 reserved2;
	struct agg_tx_status status;
} __packed; /* TX_RSP_API_S_VER_6,
	       TX_RSP_API_S_VER_7 */

/**
 * struct iwl_mvm_ba_notif - notifies about reception of BA
 * ( BA_NOTIF = 0xc5 )
 * @sta_addr: MAC address
 * @reserved: reserved
 * @sta_id: Index of recipient (BA-sending) station in fw's station table
 * @tid: tid of the session
 * @seq_ctl: sequence control field
 * @bitmap: the bitmap of the BA notification as seen in the air
 * @scd_flow: the tx queue this BA relates to
 * @scd_ssn: the index of the last contiguously sent packet
 * @txed: number of Txed frames in this batch
 * @txed_2_done: number of Acked frames in this batch
 * @reduced_txp: power reduced according to TPC. This is the actual value and
 *	not a copy from the LQ command. Thus, if not the first rate was used
 *	for Tx-ing then this value will be set to 0 by FW.
 * @reserved1: reserved
 */
struct iwl_mvm_ba_notif {
	u8 sta_addr[ETH_ALEN];
	__le16 reserved;

	u8 sta_id;
	u8 tid;
	__le16 seq_ctl;
	__le64 bitmap;
	__le16 scd_flow;
	__le16 scd_ssn;
	u8 txed;
	u8 txed_2_done;
	u8 reduced_txp;
	u8 reserved1;
} __packed;

/**
 * struct iwl_mvm_compressed_ba_tfd - progress of a TFD queue
 * @q_num: TFD queue number
 * @tfd_index: Index of first un-acked frame in the  TFD queue
 * @scd_queue: For debug only - the physical queue the TFD queue is bound to
 * @tid: TID of the queue (0-7)
 * @reserved: reserved for alignment
 */
struct iwl_mvm_compressed_ba_tfd {
	__le16 q_num;
	__le16 tfd_index;
	u8 scd_queue;
	u8 tid;
	u8 reserved[2];
} __packed; /* COMPRESSED_BA_TFD_API_S_VER_1 */

/**
 * struct iwl_mvm_compressed_ba_ratid - progress of a RA TID queue
 * @q_num: RA TID queue number
 * @tid: TID of the queue
 * @ssn: BA window current SSN
 */
struct iwl_mvm_compressed_ba_ratid {
	u8 q_num;
	u8 tid;
	__le16 ssn;
} __packed; /* COMPRESSED_BA_RATID_API_S_VER_1 */

/*
 * enum iwl_mvm_ba_resp_flags - TX aggregation status
 * @IWL_MVM_BA_RESP_TX_AGG: generated due to BA
 * @IWL_MVM_BA_RESP_TX_BAR: generated due to BA after BAR
 * @IWL_MVM_BA_RESP_TX_AGG_FAIL: aggregation didn't receive BA
 * @IWL_MVM_BA_RESP_TX_UNDERRUN: aggregation got underrun
 * @IWL_MVM_BA_RESP_TX_BT_KILL: aggregation got BT-kill
 * @IWL_MVM_BA_RESP_TX_DSP_TIMEOUT: aggregation didn't finish within the
 *	expected time
 */
enum iwl_mvm_ba_resp_flags {
	IWL_MVM_BA_RESP_TX_AGG,
	IWL_MVM_BA_RESP_TX_BAR,
	IWL_MVM_BA_RESP_TX_AGG_FAIL,
	IWL_MVM_BA_RESP_TX_UNDERRUN,
	IWL_MVM_BA_RESP_TX_BT_KILL,
	IWL_MVM_BA_RESP_TX_DSP_TIMEOUT
};

/**
 * struct iwl_mvm_compressed_ba_notif - notifies about reception of BA
 * ( BA_NOTIF = 0xc5 )
 * @flags: status flag, see the &iwl_mvm_ba_resp_flags
 * @sta_id: Index of recipient (BA-sending) station in fw's station table
 * @reduced_txp: power reduced according to TPC. This is the actual value and
 *	not a copy from the LQ command. Thus, if not the first rate was used
 *	for Tx-ing then this value will be set to 0 by FW.
 * @tlc_rate_info: TLC rate info, initial rate index, TLC table color
 * @retry_cnt: retry count
 * @query_byte_cnt: SCD query byte count
 * @query_frame_cnt: SCD query frame count
 * @txed: number of frames sent in the aggregation (all-TIDs)
 * @done: number of frames that were Acked by the BA (all-TIDs)
 * @reserved: reserved (for alignment)
 * @wireless_time: Wireless-media time
 * @tx_rate: the rate the aggregation was sent at
 * @tfd_cnt: number of TFD-Q elements
 * @ra_tid_cnt: number of RATID-Q elements
 * @tfd: array of TFD queue status updates. See &iwl_mvm_compressed_ba_tfd
 *	for details. Length in @tfd_cnt.
 * @ra_tid: array of RA-TID queue status updates. For debug purposes only. See
 *	&iwl_mvm_compressed_ba_ratid for more details. Length in @ra_tid_cnt.
 */
struct iwl_mvm_compressed_ba_notif {
	__le32 flags;
	u8 sta_id;
	u8 reduced_txp;
	u8 tlc_rate_info;
	u8 retry_cnt;
	__le32 query_byte_cnt;
	__le16 query_frame_cnt;
	__le16 txed;
	__le16 done;
	__le16 reserved;
	__le32 wireless_time;
	__le32 tx_rate;
	__le16 tfd_cnt;
	__le16 ra_tid_cnt;
<<<<<<< HEAD
	union {
		DECLARE_FLEX_ARRAY(struct iwl_mvm_compressed_ba_ratid, ra_tid);
		DECLARE_FLEX_ARRAY(struct iwl_mvm_compressed_ba_tfd, tfd);
	};
} __packed; /* COMPRESSED_BA_RES_API_S_VER_4 */
=======
	struct iwl_mvm_compressed_ba_ratid ra_tid[0];
	struct iwl_mvm_compressed_ba_tfd tfd[];
} __packed; /* COMPRESSED_BA_RES_API_S_VER_4,
	       COMPRESSED_BA_RES_API_S_VER_5 */
>>>>>>> 84882cf7

/**
 * struct iwl_mac_beacon_cmd_v6 - beacon template command
 * @tx: the tx commands associated with the beacon frame
 * @template_id: currently equal to the mac context id of the coresponding
 *  mac.
 * @tim_idx: the offset of the tim IE in the beacon
 * @tim_size: the length of the tim IE
 * @frame: the template of the beacon frame
 */
struct iwl_mac_beacon_cmd_v6 {
	struct iwl_tx_cmd tx;
	__le32 template_id;
	__le32 tim_idx;
	__le32 tim_size;
	struct ieee80211_hdr frame[];
} __packed; /* BEACON_TEMPLATE_CMD_API_S_VER_6 */

/**
 * struct iwl_mac_beacon_cmd_v7 - beacon template command with offloaded CSA
 * @tx: the tx commands associated with the beacon frame
 * @template_id: currently equal to the mac context id of the coresponding
 *  mac.
 * @tim_idx: the offset of the tim IE in the beacon
 * @tim_size: the length of the tim IE
 * @ecsa_offset: offset to the ECSA IE if present
 * @csa_offset: offset to the CSA IE if present
 * @frame: the template of the beacon frame
 */
struct iwl_mac_beacon_cmd_v7 {
	struct iwl_tx_cmd tx;
	__le32 template_id;
	__le32 tim_idx;
	__le32 tim_size;
	__le32 ecsa_offset;
	__le32 csa_offset;
	struct ieee80211_hdr frame[];
} __packed; /* BEACON_TEMPLATE_CMD_API_S_VER_7 */

/* Bit flags for BEACON_TEMPLATE_CMD_API until version 10 */
enum iwl_mac_beacon_flags_v1 {
	IWL_MAC_BEACON_CCK_V1	= BIT(8),
	IWL_MAC_BEACON_ANT_A_V1 = BIT(9),
	IWL_MAC_BEACON_ANT_B_V1 = BIT(10),
	IWL_MAC_BEACON_FILS_V1	= BIT(12),
};

/* Bit flags for BEACON_TEMPLATE_CMD_API version 11 and above */
enum iwl_mac_beacon_flags {
	IWL_MAC_BEACON_CCK	= BIT(5),
	IWL_MAC_BEACON_ANT_A	= BIT(6),
	IWL_MAC_BEACON_ANT_B	= BIT(7),
	IWL_MAC_BEACON_FILS	= BIT(8),
};

/**
 * struct iwl_mac_beacon_cmd - beacon template command with offloaded CSA
 * @byte_cnt: byte count of the beacon frame.
 * @flags: least significant byte for rate code. The most significant byte
 *	is &enum iwl_mac_beacon_flags.
 * @short_ssid: Short SSID
 * @reserved: reserved
 * @template_id: currently equal to the mac context id of the coresponding mac.
 * @tim_idx: the offset of the tim IE in the beacon
 * @tim_size: the length of the tim IE
 * @ecsa_offset: offset to the ECSA IE if present
 * @csa_offset: offset to the CSA IE if present
 * @frame: the template of the beacon frame
 */
struct iwl_mac_beacon_cmd {
	__le16 byte_cnt;
	__le16 flags;
	__le32 short_ssid;
	__le32 reserved;
	__le32 template_id;
	__le32 tim_idx;
	__le32 tim_size;
	__le32 ecsa_offset;
	__le32 csa_offset;
	struct ieee80211_hdr frame[];
} __packed; /* BEACON_TEMPLATE_CMD_API_S_VER_10,
	       BEACON_TEMPLATE_CMD_API_S_VER_11,
	       BEACON_TEMPLATE_CMD_API_S_VER_12 */

struct iwl_beacon_notif {
	struct iwl_mvm_tx_resp beacon_notify_hdr;
	__le64 tsf;
	__le32 ibss_mgr_status;
} __packed;

/**
 * struct iwl_extended_beacon_notif_v5 - notifies about beacon transmission
 * @beacon_notify_hdr: tx response command associated with the beacon
 * @tsf: last beacon tsf
 * @ibss_mgr_status: whether IBSS is manager
 * @gp2: last beacon time in gp2
 */
struct iwl_extended_beacon_notif_v5 {
	struct iwl_mvm_tx_resp beacon_notify_hdr;
	__le64 tsf;
	__le32 ibss_mgr_status;
	__le32 gp2;
} __packed; /* BEACON_NTFY_API_S_VER_5 */

/**
 * struct iwl_extended_beacon_notif - notifies about beacon transmission
 * @status: the status of the Tx response of the beacon
 * @tsf: last beacon tsf
 * @ibss_mgr_status: whether IBSS is manager
 * @gp2: last beacon time in gp2
 */
struct iwl_extended_beacon_notif {
	__le32 status;
	__le64 tsf;
	__le32 ibss_mgr_status;
	__le32 gp2;
} __packed; /* BEACON_NTFY_API_S_VER_6_ */

/**
 * enum iwl_dump_control - dump (flush) control flags
 * @DUMP_TX_FIFO_FLUSH: Dump MSDUs until the the FIFO is empty
 *	and the TFD queues are empty.
 */
enum iwl_dump_control {
	DUMP_TX_FIFO_FLUSH	= BIT(1),
};

/**
 * struct iwl_tx_path_flush_cmd -- queue/FIFO flush command
 * @queues_ctl: bitmap of queues to flush
 * @flush_ctl: control flags
 * @reserved: reserved
 */
struct iwl_tx_path_flush_cmd_v1 {
	__le32 queues_ctl;
	__le16 flush_ctl;
	__le16 reserved;
} __packed; /* TX_PATH_FLUSH_CMD_API_S_VER_1 */

/**
 * struct iwl_tx_path_flush_cmd -- queue/FIFO flush command
 * @sta_id: station ID to flush
 * @tid_mask: TID mask to flush
 * @reserved: reserved
 */
struct iwl_tx_path_flush_cmd {
	__le32 sta_id;
	__le16 tid_mask;
	__le16 reserved;
} __packed; /* TX_PATH_FLUSH_CMD_API_S_VER_2 */

#define IWL_TX_FLUSH_QUEUE_RSP 16

/**
 * struct iwl_flush_queue_info - virtual flush queue info
 * @queue_num: virtual queue id
 * @read_before_flush: read pointer before flush
 * @read_after_flush: read pointer after flush
 */
struct iwl_flush_queue_info {
	__le16 tid;
	__le16 queue_num;
	__le16 read_before_flush;
	__le16 read_after_flush;
} __packed; /* TFDQ_FLUSH_INFO_API_S_VER_1 */

/**
 * struct iwl_tx_path_flush_cmd_rsp -- queue/FIFO flush command response
 * @num_flushed_queues: number of queues in queues array
 * @queues: all flushed queues
 */
struct iwl_tx_path_flush_cmd_rsp {
	__le16 sta_id;
	__le16 num_flushed_queues;
	struct iwl_flush_queue_info queues[IWL_TX_FLUSH_QUEUE_RSP];
} __packed; /* TX_PATH_FLUSH_CMD_RSP_API_S_VER_1 */

/* Available options for the SCD_QUEUE_CFG HCMD */
enum iwl_scd_cfg_actions {
	SCD_CFG_DISABLE_QUEUE		= 0x0,
	SCD_CFG_ENABLE_QUEUE		= 0x1,
	SCD_CFG_UPDATE_QUEUE_TID	= 0x2,
};

/**
 * struct iwl_scd_txq_cfg_cmd - New txq hw scheduler config command
 * @token: unused
 * @sta_id: station id
 * @tid: TID
 * @scd_queue: scheduler queue to confiug
 * @action: 1 queue enable, 0 queue disable, 2 change txq's tid owner
 *	Value is one of &enum iwl_scd_cfg_actions options
 * @aggregate: 1 aggregated queue, 0 otherwise
 * @tx_fifo: &enum iwl_mvm_tx_fifo
 * @window: BA window size
 * @ssn: SSN for the BA agreement
 * @reserved: reserved
 */
struct iwl_scd_txq_cfg_cmd {
	u8 token;
	u8 sta_id;
	u8 tid;
	u8 scd_queue;
	u8 action;
	u8 aggregate;
	u8 tx_fifo;
	u8 window;
	__le16 ssn;
	__le16 reserved;
} __packed; /* SCD_QUEUE_CFG_CMD_API_S_VER_1 */

/**
 * struct iwl_scd_txq_cfg_rsp
 * @token: taken from the command
 * @sta_id: station id from the command
 * @tid: tid from the command
 * @scd_queue: scd_queue from the command
 */
struct iwl_scd_txq_cfg_rsp {
	u8 token;
	u8 sta_id;
	u8 tid;
	u8 scd_queue;
} __packed; /* SCD_QUEUE_CFG_RSP_API_S_VER_1 */

#endif /* __iwl_fw_api_tx_h__ */<|MERGE_RESOLUTION|>--- conflicted
+++ resolved
@@ -722,18 +722,12 @@
 	__le32 tx_rate;
 	__le16 tfd_cnt;
 	__le16 ra_tid_cnt;
-<<<<<<< HEAD
 	union {
 		DECLARE_FLEX_ARRAY(struct iwl_mvm_compressed_ba_ratid, ra_tid);
 		DECLARE_FLEX_ARRAY(struct iwl_mvm_compressed_ba_tfd, tfd);
 	};
-} __packed; /* COMPRESSED_BA_RES_API_S_VER_4 */
-=======
-	struct iwl_mvm_compressed_ba_ratid ra_tid[0];
-	struct iwl_mvm_compressed_ba_tfd tfd[];
 } __packed; /* COMPRESSED_BA_RES_API_S_VER_4,
 	       COMPRESSED_BA_RES_API_S_VER_5 */
->>>>>>> 84882cf7
 
 /**
  * struct iwl_mac_beacon_cmd_v6 - beacon template command
