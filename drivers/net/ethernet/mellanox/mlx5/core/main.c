--- conflicted
+++ resolved
@@ -581,14 +581,11 @@
 	if (MLX5_CAP_GEN(dev, roce_rw_supported))
 		MLX5_SET(cmd_hca_cap, set_hca_cap, roce, mlx5_is_roce_init_enabled(dev));
 
-<<<<<<< HEAD
-=======
 	max_uc_list = max_uc_list_get_devlink_param(dev);
 	if (max_uc_list > 0)
 		MLX5_SET(cmd_hca_cap, set_hca_cap, log_max_current_uc_list,
 			 ilog2(max_uc_list));
 
->>>>>>> 754e0b0e
 	return set_caps(dev, set_ctx, MLX5_SET_HCA_CAP_OP_MOD_GENERAL_DEVICE);
 }
 
