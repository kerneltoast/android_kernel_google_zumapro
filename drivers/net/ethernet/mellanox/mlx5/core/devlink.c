--- conflicted
+++ resolved
@@ -631,10 +631,6 @@
 	devlink_param_driverinit_value_set(devlink,
 					   DEVLINK_PARAM_GENERIC_ID_ENABLE_ETH,
 					   value);
-<<<<<<< HEAD
-	devlink_param_publish(devlink, &enable_eth_param);
-=======
->>>>>>> df0cc57e
 	return 0;
 }
 
@@ -645,10 +641,6 @@
 	if (!mlx5_eth_supported(dev))
 		return;
 
-<<<<<<< HEAD
-	devlink_param_unpublish(devlink, &enable_eth_param);
-=======
->>>>>>> df0cc57e
 	devlink_param_unregister(devlink, &enable_eth_param);
 }
 
@@ -684,10 +676,6 @@
 	devlink_param_driverinit_value_set(devlink,
 					   DEVLINK_PARAM_GENERIC_ID_ENABLE_RDMA,
 					   value);
-<<<<<<< HEAD
-	devlink_param_publish(devlink, &enable_rdma_param);
-=======
->>>>>>> df0cc57e
 	return 0;
 }
 
@@ -696,10 +684,6 @@
 	if (!IS_ENABLED(CONFIG_MLX5_INFINIBAND))
 		return;
 
-<<<<<<< HEAD
-	devlink_param_unpublish(devlink, &enable_rdma_param);
-=======
->>>>>>> df0cc57e
 	devlink_param_unregister(devlink, &enable_rdma_param);
 }
 
@@ -724,10 +708,6 @@
 	devlink_param_driverinit_value_set(devlink,
 					   DEVLINK_PARAM_GENERIC_ID_ENABLE_VNET,
 					   value);
-<<<<<<< HEAD
-	devlink_param_publish(devlink, &enable_rdma_param);
-=======
->>>>>>> df0cc57e
 	return 0;
 }
 
@@ -738,10 +718,6 @@
 	if (!mlx5_vnet_supported(dev))
 		return;
 
-<<<<<<< HEAD
-	devlink_param_unpublish(devlink, &enable_vnet_param);
-=======
->>>>>>> df0cc57e
 	devlink_param_unregister(devlink, &enable_vnet_param);
 }
 
@@ -824,23 +800,12 @@
 	struct mlx5_core_dev *dev = devlink_priv(devlink);
 	int err;
 
-<<<<<<< HEAD
-	err = devlink_register(devlink);
-	if (err)
-		return err;
-
-=======
->>>>>>> df0cc57e
 	err = devlink_params_register(devlink, mlx5_devlink_params,
 				      ARRAY_SIZE(mlx5_devlink_params));
 	if (err)
 		return err;
 
 	mlx5_devlink_set_params_init_values(devlink);
-
-	err = mlx5_devlink_auxdev_params_register(devlink);
-	if (err)
-		goto auxdev_reg_err;
 
 	err = mlx5_devlink_auxdev_params_register(devlink);
 	if (err)
@@ -867,10 +832,6 @@
 {
 	mlx5_devlink_traps_unregister(devlink);
 	mlx5_devlink_auxdev_params_unregister(devlink);
-<<<<<<< HEAD
-	devlink_params_unpublish(devlink);
-=======
->>>>>>> df0cc57e
 	devlink_params_unregister(devlink, mlx5_devlink_params,
 				  ARRAY_SIZE(mlx5_devlink_params));
 }