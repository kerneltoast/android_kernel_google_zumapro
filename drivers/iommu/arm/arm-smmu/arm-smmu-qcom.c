// SPDX-License-Identifier: GPL-2.0-only
/*
 * Copyright (c) 2019, The Linux Foundation. All rights reserved.
 */

<<<<<<< HEAD
#include <linux/bitfield.h>
=======
#include <linux/adreno-smmu-priv.h>
>>>>>>> 19778dd5
#include <linux/of_device.h>
#include <linux/qcom_scm.h>

#include "arm-smmu.h"

struct qcom_smmu {
	struct arm_smmu_device smmu;
	bool bypass_quirk;
	u8 bypass_cbndx;
};

<<<<<<< HEAD
static int qcom_sdm845_smmu500_cfg_probe(struct arm_smmu_device *smmu)
{
	u32 s2cr;
	u32 smr;
	int i;

	for (i = 0; i < smmu->num_mapping_groups; i++) {
		smr = arm_smmu_gr0_read(smmu, ARM_SMMU_GR0_SMR(i));
		s2cr = arm_smmu_gr0_read(smmu, ARM_SMMU_GR0_S2CR(i));

		smmu->smrs[i].mask = FIELD_GET(ARM_SMMU_SMR_MASK, smr);
		smmu->smrs[i].id = FIELD_GET(ARM_SMMU_SMR_ID, smr);
		if (smmu->features & ARM_SMMU_FEAT_EXIDS)
			smmu->smrs[i].valid = FIELD_GET(
						ARM_SMMU_S2CR_EXIDVALID,
						s2cr);
		else
			smmu->smrs[i].valid = FIELD_GET(
						ARM_SMMU_SMR_VALID,
						smr);

		smmu->s2crs[i].group = NULL;
		smmu->s2crs[i].count = 0;
		smmu->s2crs[i].type = FIELD_GET(ARM_SMMU_S2CR_TYPE, s2cr);
		smmu->s2crs[i].privcfg = FIELD_GET(ARM_SMMU_S2CR_PRIVCFG, s2cr);
		smmu->s2crs[i].cbndx = FIELD_GET(ARM_SMMU_S2CR_CBNDX, s2cr);

		if (!smmu->smrs[i].valid)
			continue;

		smmu->s2crs[i].pinned = true;
		bitmap_set(smmu->context_map, smmu->s2crs[i].cbndx, 1);
	}

=======
static struct qcom_smmu *to_qcom_smmu(struct arm_smmu_device *smmu)
{
	return container_of(smmu, struct qcom_smmu, smmu);
}

static void qcom_adreno_smmu_write_sctlr(struct arm_smmu_device *smmu, int idx,
		u32 reg)
{
	/*
	 * On the GPU device we want to process subsequent transactions after a
	 * fault to keep the GPU from hanging
	 */
	reg |= ARM_SMMU_SCTLR_HUPCF;

	arm_smmu_cb_write(smmu, idx, ARM_SMMU_CB_SCTLR, reg);
}

#define QCOM_ADRENO_SMMU_GPU_SID 0

static bool qcom_adreno_smmu_is_gpu_device(struct device *dev)
{
	struct iommu_fwspec *fwspec = dev_iommu_fwspec_get(dev);
	int i;

	/*
	 * The GPU will always use SID 0 so that is a handy way to uniquely
	 * identify it and configure it for per-instance pagetables
	 */
	for (i = 0; i < fwspec->num_ids; i++) {
		u16 sid = FIELD_GET(ARM_SMMU_SMR_ID, fwspec->ids[i]);

		if (sid == QCOM_ADRENO_SMMU_GPU_SID)
			return true;
	}

	return false;
}

static const struct io_pgtable_cfg *qcom_adreno_smmu_get_ttbr1_cfg(
		const void *cookie)
{
	struct arm_smmu_domain *smmu_domain = (void *)cookie;
	struct io_pgtable *pgtable =
		io_pgtable_ops_to_pgtable(smmu_domain->pgtbl_ops);
	return &pgtable->cfg;
}

/*
 * Local implementation to configure TTBR0 with the specified pagetable config.
 * The GPU driver will call this to enable TTBR0 when per-instance pagetables
 * are active
 */

static int qcom_adreno_smmu_set_ttbr0_cfg(const void *cookie,
		const struct io_pgtable_cfg *pgtbl_cfg)
{
	struct arm_smmu_domain *smmu_domain = (void *)cookie;
	struct io_pgtable *pgtable = io_pgtable_ops_to_pgtable(smmu_domain->pgtbl_ops);
	struct arm_smmu_cfg *cfg = &smmu_domain->cfg;
	struct arm_smmu_cb *cb = &smmu_domain->smmu->cbs[cfg->cbndx];

	/* The domain must have split pagetables already enabled */
	if (cb->tcr[0] & ARM_SMMU_TCR_EPD1)
		return -EINVAL;

	/* If the pagetable config is NULL, disable TTBR0 */
	if (!pgtbl_cfg) {
		/* Do nothing if it is already disabled */
		if ((cb->tcr[0] & ARM_SMMU_TCR_EPD0))
			return -EINVAL;

		/* Set TCR to the original configuration */
		cb->tcr[0] = arm_smmu_lpae_tcr(&pgtable->cfg);
		cb->ttbr[0] = FIELD_PREP(ARM_SMMU_TTBRn_ASID, cb->cfg->asid);
	} else {
		u32 tcr = cb->tcr[0];

		/* Don't call this again if TTBR0 is already enabled */
		if (!(cb->tcr[0] & ARM_SMMU_TCR_EPD0))
			return -EINVAL;

		tcr |= arm_smmu_lpae_tcr(pgtbl_cfg);
		tcr &= ~(ARM_SMMU_TCR_EPD0 | ARM_SMMU_TCR_EPD1);

		cb->tcr[0] = tcr;
		cb->ttbr[0] = pgtbl_cfg->arm_lpae_s1_cfg.ttbr;
		cb->ttbr[0] |= FIELD_PREP(ARM_SMMU_TTBRn_ASID, cb->cfg->asid);
	}

	arm_smmu_write_context_bank(smmu_domain->smmu, cb->cfg->cbndx);

	return 0;
}

static int qcom_adreno_smmu_alloc_context_bank(struct arm_smmu_domain *smmu_domain,
					       struct arm_smmu_device *smmu,
					       struct device *dev, int start)
{
	int count;

	/*
	 * Assign context bank 0 to the GPU device so the GPU hardware can
	 * switch pagetables
	 */
	if (qcom_adreno_smmu_is_gpu_device(dev)) {
		start = 0;
		count = 1;
	} else {
		start = 1;
		count = smmu->num_context_banks;
	}

	return __arm_smmu_alloc_bitmap(smmu->context_map, start, count);
}

static int qcom_adreno_smmu_init_context(struct arm_smmu_domain *smmu_domain,
		struct io_pgtable_cfg *pgtbl_cfg, struct device *dev)
{
	struct adreno_smmu_priv *priv;

	/* Only enable split pagetables for the GPU device (SID 0) */
	if (!qcom_adreno_smmu_is_gpu_device(dev))
		return 0;

	/*
	 * All targets that use the qcom,adreno-smmu compatible string *should*
	 * be AARCH64 stage 1 but double check because the arm-smmu code assumes
	 * that is the case when the TTBR1 quirk is enabled
	 */
	if ((smmu_domain->stage == ARM_SMMU_DOMAIN_S1) &&
	    (smmu_domain->cfg.fmt == ARM_SMMU_CTX_FMT_AARCH64))
		pgtbl_cfg->quirks |= IO_PGTABLE_QUIRK_ARM_TTBR1;

	/*
	 * Initialize private interface with GPU:
	 */

	priv = dev_get_drvdata(dev);
	priv->cookie = smmu_domain;
	priv->get_ttbr1_cfg = qcom_adreno_smmu_get_ttbr1_cfg;
	priv->set_ttbr0_cfg = qcom_adreno_smmu_set_ttbr0_cfg;

>>>>>>> 19778dd5
	return 0;
}

static const struct of_device_id qcom_smmu_client_of_match[] __maybe_unused = {
	{ .compatible = "qcom,adreno" },
	{ .compatible = "qcom,mdp4" },
	{ .compatible = "qcom,mdss" },
	{ .compatible = "qcom,sc7180-mdss" },
	{ .compatible = "qcom,sc7180-mss-pil" },
	{ .compatible = "qcom,sdm845-mdss" },
	{ .compatible = "qcom,sdm845-mss-pil" },
	{ }
};

static int qcom_smmu_cfg_probe(struct arm_smmu_device *smmu)
{
	unsigned int last_s2cr = ARM_SMMU_GR0_S2CR(smmu->num_mapping_groups - 1);
	struct qcom_smmu *qsmmu = to_qcom_smmu(smmu);
	u32 reg;
	u32 smr;
	int i;

	/*
	 * With some firmware versions writes to S2CR of type FAULT are
	 * ignored, and writing BYPASS will end up written as FAULT in the
	 * register. Perform a write to S2CR to detect if this is the case and
	 * if so reserve a context bank to emulate bypass streams.
	 */
	reg = FIELD_PREP(ARM_SMMU_S2CR_TYPE, S2CR_TYPE_BYPASS) |
	      FIELD_PREP(ARM_SMMU_S2CR_CBNDX, 0xff) |
	      FIELD_PREP(ARM_SMMU_S2CR_PRIVCFG, S2CR_PRIVCFG_DEFAULT);
	arm_smmu_gr0_write(smmu, last_s2cr, reg);
	reg = arm_smmu_gr0_read(smmu, last_s2cr);
	if (FIELD_GET(ARM_SMMU_S2CR_TYPE, reg) != S2CR_TYPE_BYPASS) {
		qsmmu->bypass_quirk = true;
		qsmmu->bypass_cbndx = smmu->num_context_banks - 1;

		set_bit(qsmmu->bypass_cbndx, smmu->context_map);

		reg = FIELD_PREP(ARM_SMMU_CBAR_TYPE, CBAR_TYPE_S1_TRANS_S2_BYPASS);
		arm_smmu_gr1_write(smmu, ARM_SMMU_GR1_CBAR(qsmmu->bypass_cbndx), reg);
	}

	for (i = 0; i < smmu->num_mapping_groups; i++) {
		smr = arm_smmu_gr0_read(smmu, ARM_SMMU_GR0_SMR(i));

		if (FIELD_GET(ARM_SMMU_SMR_VALID, smr)) {
			smmu->smrs[i].id = FIELD_GET(ARM_SMMU_SMR_ID, smr);
			smmu->smrs[i].mask = FIELD_GET(ARM_SMMU_SMR_MASK, smr);
			smmu->smrs[i].valid = true;

			smmu->s2crs[i].type = S2CR_TYPE_BYPASS;
			smmu->s2crs[i].privcfg = S2CR_PRIVCFG_DEFAULT;
			smmu->s2crs[i].cbndx = 0xff;
		}
	}

	return 0;
}

static void qcom_smmu_write_s2cr(struct arm_smmu_device *smmu, int idx)
{
	struct arm_smmu_s2cr *s2cr = smmu->s2crs + idx;
	struct qcom_smmu *qsmmu = to_qcom_smmu(smmu);
	u32 cbndx = s2cr->cbndx;
	u32 type = s2cr->type;
	u32 reg;

	if (qsmmu->bypass_quirk) {
		if (type == S2CR_TYPE_BYPASS) {
			/*
			 * Firmware with quirky S2CR handling will substitute
			 * BYPASS writes with FAULT, so point the stream to the
			 * reserved context bank and ask for translation on the
			 * stream
			 */
			type = S2CR_TYPE_TRANS;
			cbndx = qsmmu->bypass_cbndx;
		} else if (type == S2CR_TYPE_FAULT) {
			/*
			 * Firmware with quirky S2CR handling will ignore FAULT
			 * writes, so trick it to write FAULT by asking for a
			 * BYPASS.
			 */
			type = S2CR_TYPE_BYPASS;
			cbndx = 0xff;
		}
	}

	reg = FIELD_PREP(ARM_SMMU_S2CR_TYPE, type) |
	      FIELD_PREP(ARM_SMMU_S2CR_CBNDX, cbndx) |
	      FIELD_PREP(ARM_SMMU_S2CR_PRIVCFG, s2cr->privcfg);
	arm_smmu_gr0_write(smmu, ARM_SMMU_GR0_S2CR(idx), reg);
}

static int qcom_smmu_def_domain_type(struct device *dev)
{
	const struct of_device_id *match =
		of_match_device(qcom_smmu_client_of_match, dev);

	return match ? IOMMU_DOMAIN_IDENTITY : 0;
}

static int qcom_sdm845_smmu500_reset(struct arm_smmu_device *smmu)
{
	int ret;

	/*
	 * To address performance degradation in non-real time clients,
	 * such as USB and UFS, turn off wait-for-safe on sdm845 based boards,
	 * such as MTP and db845, whose firmwares implement secure monitor
	 * call handlers to turn on/off the wait-for-safe logic.
	 */
	ret = qcom_scm_qsmmu500_wait_safe_toggle(0);
	if (ret)
		dev_warn(smmu->dev, "Failed to turn off SAFE logic\n");

	return ret;
}

static int qcom_smmu500_reset(struct arm_smmu_device *smmu)
{
	const struct device_node *np = smmu->dev->of_node;

	arm_mmu500_reset(smmu);

	if (of_device_is_compatible(np, "qcom,sdm845-smmu-500"))
		return qcom_sdm845_smmu500_reset(smmu);

	return 0;
}

static const struct arm_smmu_impl qcom_smmu_impl = {
	.cfg_probe = qcom_smmu_cfg_probe,
	.def_domain_type = qcom_smmu_def_domain_type,
	.cfg_probe = qcom_sdm845_smmu500_cfg_probe,
	.reset = qcom_smmu500_reset,
	.write_s2cr = qcom_smmu_write_s2cr,
};

static const struct arm_smmu_impl qcom_adreno_smmu_impl = {
	.init_context = qcom_adreno_smmu_init_context,
	.def_domain_type = qcom_smmu_def_domain_type,
	.reset = qcom_smmu500_reset,
	.alloc_context_bank = qcom_adreno_smmu_alloc_context_bank,
	.write_sctlr = qcom_adreno_smmu_write_sctlr,
};

static struct arm_smmu_device *qcom_smmu_create(struct arm_smmu_device *smmu,
		const struct arm_smmu_impl *impl)
{
	struct qcom_smmu *qsmmu;

	/* Check to make sure qcom_scm has finished probing */
	if (!qcom_scm_is_available())
		return ERR_PTR(-EPROBE_DEFER);

	qsmmu = devm_krealloc(smmu->dev, smmu, sizeof(*qsmmu), GFP_KERNEL);
	if (!qsmmu)
		return ERR_PTR(-ENOMEM);

	qsmmu->smmu.impl = impl;

	return &qsmmu->smmu;
}

static const struct of_device_id __maybe_unused qcom_smmu_impl_of_match[] = {
	{ .compatible = "qcom,sc7180-smmu-500" },
	{ .compatible = "qcom,sdm845-smmu-500" },
	{ .compatible = "qcom,sm8150-smmu-500" },
	{ .compatible = "qcom,sm8250-smmu-500" },
	{ }
};

struct arm_smmu_device *qcom_smmu_impl_init(struct arm_smmu_device *smmu)
{
	const struct device_node *np = smmu->dev->of_node;

	if (of_match_node(qcom_smmu_impl_of_match, np))
		return qcom_smmu_create(smmu, &qcom_smmu_impl);

	if (of_device_is_compatible(np, "qcom,adreno-smmu"))
		return qcom_smmu_create(smmu, &qcom_adreno_smmu_impl);

	return smmu;
}<|MERGE_RESOLUTION|>--- conflicted
+++ resolved
@@ -3,11 +3,8 @@
  * Copyright (c) 2019, The Linux Foundation. All rights reserved.
  */
 
-<<<<<<< HEAD
 #include <linux/bitfield.h>
-=======
 #include <linux/adreno-smmu-priv.h>
->>>>>>> 19778dd5
 #include <linux/of_device.h>
 #include <linux/qcom_scm.h>
 
@@ -19,7 +16,6 @@
 	u8 bypass_cbndx;
 };
 
-<<<<<<< HEAD
 static int qcom_sdm845_smmu500_cfg_probe(struct arm_smmu_device *smmu)
 {
 	u32 s2cr;
@@ -54,7 +50,9 @@
 		bitmap_set(smmu->context_map, smmu->s2crs[i].cbndx, 1);
 	}
 
-=======
+	return 0;
+}
+
 static struct qcom_smmu *to_qcom_smmu(struct arm_smmu_device *smmu)
 {
 	return container_of(smmu, struct qcom_smmu, smmu);
@@ -197,7 +195,6 @@
 	priv->get_ttbr1_cfg = qcom_adreno_smmu_get_ttbr1_cfg;
 	priv->set_ttbr0_cfg = qcom_adreno_smmu_set_ttbr0_cfg;
 
->>>>>>> 19778dd5
 	return 0;
 }
 
