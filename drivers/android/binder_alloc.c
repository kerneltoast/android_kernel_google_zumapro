--- conflicted
+++ resolved
@@ -408,24 +408,20 @@
 				alloc->pid, extra_buffers_size);
 		return ERR_PTR(-EINVAL);
 	}
-<<<<<<< HEAD
+
 	trace_android_vh_binder_alloc_new_buf_locked(size, &alloc->free_async_space, is_async);
-        trace_android_vh_binder_detect_low_async_space_locked(is_async, &alloc->free_async_space, pid, &should_fail);
-        if (should_fail) {
-            binder_alloc_debug(BINDER_DEBUG_BUFFER_ALLOC,
-			     "%d: binder_alloc_buf size %zd failed, not allowed to alloc more async space\n",
-			      alloc->pid, size);
-            return ERR_PTR(-EPERM);
-        }
-	if (is_async &&
-	    alloc->free_async_space < size + sizeof(struct binder_buffer)) {
-=======
+	trace_android_vh_binder_detect_low_async_space_locked(is_async, &alloc->free_async_space, pid, &should_fail);
+	if (should_fail) {
+		binder_alloc_debug(BINDER_DEBUG_BUFFER_ALLOC,
+				   "%d: binder_alloc_buf size %zd failed, not allowed to alloc more async space\n",
+				   alloc->pid, size);
+		return ERR_PTR(-EPERM);
+	}
 
 	/* Pad 0-size buffers so they get assigned unique addresses */
 	size = max(size, sizeof(void *));
 
 	if (is_async && alloc->free_async_space < size) {
->>>>>>> 883d1a95
 		binder_alloc_debug(BINDER_DEBUG_BUFFER_ALLOC,
 			     "%d: binder_alloc_buf size %zd failed, no async space left\n",
 			      alloc->pid, size);
