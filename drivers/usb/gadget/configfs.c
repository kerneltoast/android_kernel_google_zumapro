--- conflicted
+++ resolved
@@ -1863,15 +1863,12 @@
 		goto out_free_driver_name;
 
 	if (android_device_create(gi) < 0)
-		goto err;
+		goto out_free_driver_name;
 
 	return &gi->group;
 
-<<<<<<< HEAD
-=======
 out_free_driver_name:
 	kfree(gi->composite.gadget_driver.driver.name);
->>>>>>> 93f875a8
 err:
 	kfree(gi);
 	return ERR_PTR(-ENOMEM);
