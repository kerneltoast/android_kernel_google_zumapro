--- conflicted
+++ resolved
@@ -8,26 +8,19 @@
 	int kind;
 	int insn_idx;
 	bool is_weak;
-<<<<<<< HEAD
-=======
 	bool is_typeless;
->>>>>>> fc02cb2b
 };
 
 struct ksym_desc {
 	const char *name;
 	int ref;
 	int kind;
-<<<<<<< HEAD
-	int off;
-=======
 	union {
 		/* used for kfunc */
 		int off;
 		/* used for typeless ksym */
 		bool typeless;
 	};
->>>>>>> fc02cb2b
 	int insn;
 };
 
@@ -62,12 +55,7 @@
 void bpf_gen__map_update_elem(struct bpf_gen *gen, int map_idx, void *value, __u32 value_size);
 void bpf_gen__map_freeze(struct bpf_gen *gen, int map_idx);
 void bpf_gen__record_attach_target(struct bpf_gen *gen, const char *name, enum bpf_attach_type type);
-<<<<<<< HEAD
-void bpf_gen__record_extern(struct bpf_gen *gen, const char *name, bool is_weak, int kind,
-			    int insn_idx);
-=======
 void bpf_gen__record_extern(struct bpf_gen *gen, const char *name, bool is_weak,
 			    bool is_typeless, int kind, int insn_idx);
->>>>>>> fc02cb2b
 
 #endif