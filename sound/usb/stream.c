--- conflicted
+++ resolved
@@ -1235,14 +1235,10 @@
 			usb_set_interface(chip->dev, iface_no, altno);
 		snd_usb_init_pitch(chip, fp);
 		snd_usb_init_sample_rate(chip, fp, fp->rate_max);
-<<<<<<< HEAD
-		usb_set_interface(chip->dev, iface_no, altno);
+		if (!set_iface_first)
+			usb_set_interface(chip->dev, iface_no, altno);
 		if (protocol > UAC_VERSION_1)
 			snd_vendor_set_interface(chip->dev, alts, iface_no, 0);
-=======
-		if (!set_iface_first)
-			usb_set_interface(chip->dev, iface_no, altno);
->>>>>>> 59b13c2b
 	}
 	return 0;
 }
