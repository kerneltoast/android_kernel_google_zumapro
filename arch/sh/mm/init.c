--- conflicted
+++ resolved
@@ -412,11 +412,7 @@
 	unsigned long nr_pages = size >> PAGE_SHIFT;
 	int ret;
 
-<<<<<<< HEAD
-	if (WARN_ON_ONCE(params->pgprot.pgprot != PAGE_KERNEL.pgprot)
-=======
 	if (WARN_ON_ONCE(params->pgprot.pgprot != PAGE_KERNEL.pgprot))
->>>>>>> 358c7c61
 		return -EINVAL;
 
 	/* We only have ZONE_NORMAL, so this is easy.. */
