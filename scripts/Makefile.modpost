# SPDX-License-Identifier: GPL-2.0
# ===========================================================================
# Module versions
# ===========================================================================
#
# Stage one of module building created the following:
# a) The individual .o files used for the module
# b) A <module>.o file which is the .o files above linked together
# c) A <module>.mod file, listing the name of the preliminary <module>.o file,
#    plus all .o files
# d) modules.order, which lists all the modules

# Stage 2 is handled by this file and does the following
# 1) Find all modules listed in modules.order
# 2) modpost is then used to
# 3)  create one <module>.mod.c file per module
# 4)  create one Module.symvers file with CRC for all exported symbols

# Step 3 is used to place certain information in the module's ELF
# section, including information such as:
#   Version magic (see include/linux/vermagic.h for full details)
#     - Kernel release
#     - SMP is CONFIG_SMP
#     - PREEMPT is CONFIG_PREEMPT[_RT]
#     - GCC Version
#   Module info
#     - Module version (MODULE_VERSION)
#     - Module alias'es (MODULE_ALIAS)
#     - Module license (MODULE_LICENSE)
#     - See include/linux/module.h for more details

# Step 4 is solely used to allow module versioning in external modules,
# where the CRC of each module is retrieved from the Module.symvers file.

# KBUILD_MODPOST_NOFINAL can be set to skip the final link of modules.
# This is solely useful to speed up test compiles

PHONY := __modpost
__modpost:

include include/config/auto.conf
include $(srctree)/scripts/Kbuild.include

<<<<<<< HEAD
# for mod-prelink-ext
include $(srctree)/scripts/Makefile.lib

mixed-build-prefix = $(if $(KBUILD_MIXED_TREE),$(KBUILD_MIXED_TREE)/)

=======
>>>>>>> 71e80720
MODPOST = scripts/mod/modpost								\
	$(if $(CONFIG_MODVERSIONS),-m)							\
	$(if $(CONFIG_MODULE_SRCVERSION_ALL),-a)					\
	$(if $(CONFIG_SECTION_MISMATCH_WARN_ONLY),,-E)					\
	-o $@

ifdef MODPOST_VMLINUX

quiet_cmd_modpost = MODPOST $@
      cmd_modpost = $(MODPOST) $<

vmlinux.symvers: vmlinux.o
	$(call cmd,modpost)

__modpost: vmlinux.symvers

else

ifeq ($(KBUILD_EXTMOD),)

input-symdump := $(mixed-build-prefix)vmlinux.symvers
output-symdump := modules-only.symvers

quiet_cmd_cat = GEN     $@
      cmd_cat = cat $(real-prereqs) > $@

ifneq ($(wildcard $(mixed-build-prefix)vmlinux.symvers),)

__modpost: Module.symvers
Module.symvers: $(mixed-build-prefix)vmlinux.symvers modules-only.symvers FORCE
	$(call if_changed,cat)

targets += Module.symvers

endif

else

# set src + obj - they may be used in the modules's Makefile
obj := $(KBUILD_EXTMOD)
src := $(obj)

# Include the module's Makefile to find KBUILD_EXTRA_SYMBOLS
include $(or $(wildcard $(src)/Kbuild), $(src)/Makefile)

# modpost option for external modules
MODPOST += -e

input-symdump := Module.symvers $(KBUILD_EXTRA_SYMBOLS)
output-symdump := $(KBUILD_EXTMOD)/Module.symvers

endif

existing-input-symdump := $(wildcard $(input-symdump))

# modpost options for modules (both in-kernel and external)
MODPOST += \
	$(addprefix -i ,$(existing-input-symdump)) \
	$(if $(KBUILD_NSDEPS),-d $(MODULES_NSDEPS)) \
	$(if $(CONFIG_MODULE_ALLOW_MISSING_NAMESPACE_IMPORTS)$(KBUILD_NSDEPS),-N)

# 'make -i -k' ignores compile errors, and builds as many modules as possible.
ifneq ($(findstring i,$(filter-out --%,$(MAKEFLAGS))),)
MODPOST += -n
endif

# Clear VPATH to not search for *.symvers in $(srctree). Check only $(objtree).
VPATH :=
$(input-symdump):
	@echo >&2 'WARNING: Symbol version dump "$@" is missing.'
	@echo >&2 '         Modules may not have dependencies or modversions.'
	@echo >&2 '         You may get many unresolved symbol warnings.'

# KBUILD_MODPOST_WARN can be set to avoid error out in case of undefined symbols
ifneq ($(KBUILD_MODPOST_WARN)$(filter-out $(existing-input-symdump), $(input-symdump)),)
MODPOST += -w
endif

# Read out modules.order to pass in modpost.
# Otherwise, allmodconfig would fail with "Argument list too long".
quiet_cmd_modpost = MODPOST $@
      cmd_modpost = sed 's/ko$$/o/' $< | $(MODPOST) -T -

$(output-symdump): $(MODORDER) $(input-symdump) FORCE
	$(call if_changed,modpost)

targets += $(output-symdump)

__modpost: $(output-symdump)
ifneq ($(KBUILD_MODPOST_NOFINAL),1)
	$(Q)$(MAKE) -f $(srctree)/scripts/Makefile.modfinal
endif

PHONY += FORCE
FORCE:

existing-targets := $(wildcard $(sort $(targets)))

-include $(foreach f,$(existing-targets),$(dir $(f)).$(notdir $(f)).cmd)

endif

.PHONY: $(PHONY)<|MERGE_RESOLUTION|>--- conflicted
+++ resolved
@@ -41,14 +41,8 @@
 include include/config/auto.conf
 include $(srctree)/scripts/Kbuild.include
 
-<<<<<<< HEAD
-# for mod-prelink-ext
-include $(srctree)/scripts/Makefile.lib
-
 mixed-build-prefix = $(if $(KBUILD_MIXED_TREE),$(KBUILD_MIXED_TREE)/)
 
-=======
->>>>>>> 71e80720
 MODPOST = scripts/mod/modpost								\
 	$(if $(CONFIG_MODVERSIONS),-m)							\
 	$(if $(CONFIG_MODULE_SRCVERSION_ALL),-a)					\
