// SPDX-License-Identifier: GPL-2.0-or-later
/*
 *	UDP over IPv6
 *	Linux INET6 implementation
 *
 *	Authors:
 *	Pedro Roque		<roque@di.fc.ul.pt>
 *
 *	Based on linux/ipv4/udp.c
 *
 *	Fixes:
 *	Hideaki YOSHIFUJI	:	sin6_scope_id support
 *	YOSHIFUJI Hideaki @USAGI and:	Support IPV6_V6ONLY socket option, which
 *	Alexey Kuznetsov		allow both IPv4 and IPv6 sockets to bind
 *					a single port at the same time.
 *      Kazunori MIYAZAWA @USAGI:       change process style to use ip6_append_data
 *      YOSHIFUJI Hideaki @USAGI:	convert /proc/net/udp6 to seq_file.
 */

#include <linux/bpf-cgroup.h>
#include <linux/errno.h>
#include <linux/types.h>
#include <linux/socket.h>
#include <linux/sockios.h>
#include <linux/net.h>
#include <linux/in6.h>
#include <linux/netdevice.h>
#include <linux/if_arp.h>
#include <linux/ipv6.h>
#include <linux/icmpv6.h>
#include <linux/init.h>
#include <linux/module.h>
#include <linux/skbuff.h>
#include <linux/slab.h>
#include <linux/uaccess.h>
#include <linux/indirect_call_wrapper.h>

#include <net/addrconf.h>
#include <net/ndisc.h>
#include <net/protocol.h>
#include <net/transp_v6.h>
#include <net/ip6_route.h>
#include <net/raw.h>
#include <net/seg6.h>
#include <net/tcp_states.h>
#include <net/ip6_checksum.h>
#include <net/ip6_tunnel.h>
#include <net/xfrm.h>
#include <net/inet_hashtables.h>
#include <net/inet6_hashtables.h>
#include <net/busy_poll.h>
#include <net/sock_reuseport.h>

#include <linux/proc_fs.h>
#include <linux/seq_file.h>
#include <trace/events/skb.h>
#include "udp_impl.h"

static void udpv6_destruct_sock(struct sock *sk)
{
	udp_destruct_common(sk);
	inet6_sock_destruct(sk);
}

int udpv6_init_sock(struct sock *sk)
{
	skb_queue_head_init(&udp_sk(sk)->reader_queue);
	sk->sk_destruct = udpv6_destruct_sock;
	set_bit(SOCK_SUPPORT_ZC, &sk->sk_socket->flags);
	return 0;
}

static u32 udp6_ehashfn(const struct net *net,
			const struct in6_addr *laddr,
			const u16 lport,
			const struct in6_addr *faddr,
			const __be16 fport)
{
	static u32 udp6_ehash_secret __read_mostly;
	static u32 udp_ipv6_hash_secret __read_mostly;

	u32 lhash, fhash;

	net_get_random_once(&udp6_ehash_secret,
			    sizeof(udp6_ehash_secret));
	net_get_random_once(&udp_ipv6_hash_secret,
			    sizeof(udp_ipv6_hash_secret));

	lhash = (__force u32)laddr->s6_addr32[3];
	fhash = __ipv6_addr_jhash(faddr, udp_ipv6_hash_secret);

	return __inet6_ehashfn(lhash, lport, fhash, fport,
			       udp6_ehash_secret + net_hash_mix(net));
}

int udp_v6_get_port(struct sock *sk, unsigned short snum)
{
	unsigned int hash2_nulladdr =
		ipv6_portaddr_hash(sock_net(sk), &in6addr_any, snum);
	unsigned int hash2_partial =
		ipv6_portaddr_hash(sock_net(sk), &sk->sk_v6_rcv_saddr, 0);

	/* precompute partial secondary hash */
	udp_sk(sk)->udp_portaddr_hash = hash2_partial;
	return udp_lib_get_port(sk, snum, hash2_nulladdr);
}

void udp_v6_rehash(struct sock *sk)
{
	u16 new_hash = ipv6_portaddr_hash(sock_net(sk),
					  &sk->sk_v6_rcv_saddr,
					  inet_sk(sk)->inet_num);

	udp_lib_rehash(sk, new_hash);
}

static int compute_score(struct sock *sk, struct net *net,
			 const struct in6_addr *saddr, __be16 sport,
			 const struct in6_addr *daddr, unsigned short hnum,
			 int dif, int sdif)
{
	int bound_dev_if, score;
	struct inet_sock *inet;
	bool dev_match;

	if (!net_eq(sock_net(sk), net) ||
	    udp_sk(sk)->udp_port_hash != hnum ||
	    sk->sk_family != PF_INET6)
		return -1;

	if (!ipv6_addr_equal(&sk->sk_v6_rcv_saddr, daddr))
		return -1;

	score = 0;
	inet = inet_sk(sk);

	if (inet->inet_dport) {
		if (inet->inet_dport != sport)
			return -1;
		score++;
	}

	if (!ipv6_addr_any(&sk->sk_v6_daddr)) {
		if (!ipv6_addr_equal(&sk->sk_v6_daddr, saddr))
			return -1;
		score++;
	}

	bound_dev_if = READ_ONCE(sk->sk_bound_dev_if);
	dev_match = udp_sk_bound_dev_eq(net, bound_dev_if, dif, sdif);
	if (!dev_match)
		return -1;
	if (bound_dev_if)
		score++;

	if (READ_ONCE(sk->sk_incoming_cpu) == raw_smp_processor_id())
		score++;

	return score;
}

static struct sock *lookup_reuseport(struct net *net, struct sock *sk,
				     struct sk_buff *skb,
				     const struct in6_addr *saddr,
				     __be16 sport,
				     const struct in6_addr *daddr,
				     unsigned int hnum)
{
	struct sock *reuse_sk = NULL;
	u32 hash;

	if (sk->sk_reuseport && sk->sk_state != TCP_ESTABLISHED) {
		hash = udp6_ehashfn(net, daddr, hnum, saddr, sport);
		reuse_sk = reuseport_select_sock(sk, hash, skb,
						 sizeof(struct udphdr));
	}
	return reuse_sk;
}

/* called with rcu_read_lock() */
static struct sock *udp6_lib_lookup2(struct net *net,
		const struct in6_addr *saddr, __be16 sport,
		const struct in6_addr *daddr, unsigned int hnum,
		int dif, int sdif, struct udp_hslot *hslot2,
		struct sk_buff *skb)
{
	struct sock *sk, *result;
	int score, badness;

	result = NULL;
	badness = -1;
	udp_portaddr_for_each_entry_rcu(sk, &hslot2->head) {
		score = compute_score(sk, net, saddr, sport,
				      daddr, hnum, dif, sdif);
		if (score > badness) {
			badness = score;
			result = lookup_reuseport(net, sk, skb, saddr, sport, daddr, hnum);
			if (!result) {
				result = sk;
				continue;
			}

			/* Fall back to scoring if group has connections */
			if (!reuseport_has_conns(sk))
				return result;

			/* Reuseport logic returned an error, keep original score. */
			if (IS_ERR(result))
				continue;

			badness = compute_score(sk, net, saddr, sport,
						daddr, hnum, dif, sdif);
		}
	}
	return result;
}

static inline struct sock *udp6_lookup_run_bpf(struct net *net,
					       struct udp_table *udptable,
					       struct sk_buff *skb,
					       const struct in6_addr *saddr,
					       __be16 sport,
					       const struct in6_addr *daddr,
					       u16 hnum, const int dif)
{
	struct sock *sk, *reuse_sk;
	bool no_reuseport;

	if (udptable != &udp_table)
		return NULL; /* only UDP is supported */

	no_reuseport = bpf_sk_lookup_run_v6(net, IPPROTO_UDP, saddr, sport,
					    daddr, hnum, dif, &sk);
	if (no_reuseport || IS_ERR_OR_NULL(sk))
		return sk;

	reuse_sk = lookup_reuseport(net, sk, skb, saddr, sport, daddr, hnum);
	if (reuse_sk)
		sk = reuse_sk;
	return sk;
}

/* rcu_read_lock() must be held */
struct sock *__udp6_lib_lookup(struct net *net,
			       const struct in6_addr *saddr, __be16 sport,
			       const struct in6_addr *daddr, __be16 dport,
			       int dif, int sdif, struct udp_table *udptable,
			       struct sk_buff *skb)
{
	unsigned short hnum = ntohs(dport);
	unsigned int hash2, slot2;
	struct udp_hslot *hslot2;
	struct sock *result, *sk;

	hash2 = ipv6_portaddr_hash(net, daddr, hnum);
	slot2 = hash2 & udptable->mask;
	hslot2 = &udptable->hash2[slot2];

	/* Lookup connected or non-wildcard sockets */
	result = udp6_lib_lookup2(net, saddr, sport,
				  daddr, hnum, dif, sdif,
				  hslot2, skb);
	if (!IS_ERR_OR_NULL(result) && result->sk_state == TCP_ESTABLISHED)
		goto done;

	/* Lookup redirect from BPF */
	if (static_branch_unlikely(&bpf_sk_lookup_enabled)) {
		sk = udp6_lookup_run_bpf(net, udptable, skb,
					 saddr, sport, daddr, hnum, dif);
		if (sk) {
			result = sk;
			goto done;
		}
	}

	/* Got non-wildcard socket or error on first lookup */
	if (result)
		goto done;

	/* Lookup wildcard sockets */
	hash2 = ipv6_portaddr_hash(net, &in6addr_any, hnum);
	slot2 = hash2 & udptable->mask;
	hslot2 = &udptable->hash2[slot2];

	result = udp6_lib_lookup2(net, saddr, sport,
				  &in6addr_any, hnum, dif, sdif,
				  hslot2, skb);
done:
	if (IS_ERR(result))
		return NULL;
	return result;
}
EXPORT_SYMBOL_GPL(__udp6_lib_lookup);

static struct sock *__udp6_lib_lookup_skb(struct sk_buff *skb,
					  __be16 sport, __be16 dport,
					  struct udp_table *udptable)
{
	const struct ipv6hdr *iph = ipv6_hdr(skb);

	return __udp6_lib_lookup(dev_net(skb->dev), &iph->saddr, sport,
				 &iph->daddr, dport, inet6_iif(skb),
				 inet6_sdif(skb), udptable, skb);
}

struct sock *udp6_lib_lookup_skb(const struct sk_buff *skb,
				 __be16 sport, __be16 dport)
{
	const struct ipv6hdr *iph = ipv6_hdr(skb);

	return __udp6_lib_lookup(dev_net(skb->dev), &iph->saddr, sport,
				 &iph->daddr, dport, inet6_iif(skb),
				 inet6_sdif(skb), &udp_table, NULL);
}

/* Must be called under rcu_read_lock().
 * Does increment socket refcount.
 */
#if IS_ENABLED(CONFIG_NF_TPROXY_IPV6) || IS_ENABLED(CONFIG_NF_SOCKET_IPV6)
struct sock *udp6_lib_lookup(struct net *net, const struct in6_addr *saddr, __be16 sport,
			     const struct in6_addr *daddr, __be16 dport, int dif)
{
	struct sock *sk;

	sk =  __udp6_lib_lookup(net, saddr, sport, daddr, dport,
				dif, 0, &udp_table, NULL);
	if (sk && !refcount_inc_not_zero(&sk->sk_refcnt))
		sk = NULL;
	return sk;
}
EXPORT_SYMBOL_GPL(udp6_lib_lookup);
#endif

/* do not use the scratch area len for jumbogram: their length execeeds the
 * scratch area space; note that the IP6CB flags is still in the first
 * cacheline, so checking for jumbograms is cheap
 */
static int udp6_skb_len(struct sk_buff *skb)
{
	return unlikely(inet6_is_jumbogram(skb)) ? skb->len : udp_skb_len(skb);
}

/*
 *	This should be easy, if there is something there we
 *	return it, otherwise we block.
 */

int udpv6_recvmsg(struct sock *sk, struct msghdr *msg, size_t len,
		  int flags, int *addr_len)
{
	struct ipv6_pinfo *np = inet6_sk(sk);
	struct inet_sock *inet = inet_sk(sk);
	struct sk_buff *skb;
	unsigned int ulen, copied;
	int off, err, peeking = flags & MSG_PEEK;
	int is_udplite = IS_UDPLITE(sk);
	struct udp_mib __percpu *mib;
	bool checksum_valid = false;
	int is_udp4;

	if (flags & MSG_ERRQUEUE)
		return ipv6_recv_error(sk, msg, len, addr_len);

	if (np->rxpmtu && np->rxopt.bits.rxpmtu)
		return ipv6_recv_rxpmtu(sk, msg, len, addr_len);

try_again:
	off = sk_peek_offset(sk, flags);
	skb = __skb_recv_udp(sk, flags, &off, &err);
	if (!skb)
		return err;

	ulen = udp6_skb_len(skb);
	copied = len;
	if (copied > ulen - off)
		copied = ulen - off;
	else if (copied < ulen)
		msg->msg_flags |= MSG_TRUNC;

	is_udp4 = (skb->protocol == htons(ETH_P_IP));
	mib = __UDPX_MIB(sk, is_udp4);

	/*
	 * If checksum is needed at all, try to do it while copying the
	 * data.  If the data is truncated, or if we only want a partial
	 * coverage checksum (UDP-Lite), do it before the copy.
	 */

	if (copied < ulen || peeking ||
	    (is_udplite && UDP_SKB_CB(skb)->partial_cov)) {
		checksum_valid = udp_skb_csum_unnecessary(skb) ||
				!__udp_lib_checksum_complete(skb);
		if (!checksum_valid)
			goto csum_copy_err;
	}

	if (checksum_valid || udp_skb_csum_unnecessary(skb)) {
		if (udp_skb_is_linear(skb))
			err = copy_linear_skb(skb, copied, off, &msg->msg_iter);
		else
			err = skb_copy_datagram_msg(skb, off, msg, copied);
	} else {
		err = skb_copy_and_csum_datagram_msg(skb, off, msg);
		if (err == -EINVAL)
			goto csum_copy_err;
	}
	if (unlikely(err)) {
		if (!peeking) {
			atomic_inc(&sk->sk_drops);
			SNMP_INC_STATS(mib, UDP_MIB_INERRORS);
		}
		kfree_skb(skb);
		return err;
	}
	if (!peeking)
		SNMP_INC_STATS(mib, UDP_MIB_INDATAGRAMS);

	sock_recv_cmsgs(msg, sk, skb);

	/* Copy the address. */
	if (msg->msg_name) {
		DECLARE_SOCKADDR(struct sockaddr_in6 *, sin6, msg->msg_name);
		sin6->sin6_family = AF_INET6;
		sin6->sin6_port = udp_hdr(skb)->source;
		sin6->sin6_flowinfo = 0;

		if (is_udp4) {
			ipv6_addr_set_v4mapped(ip_hdr(skb)->saddr,
					       &sin6->sin6_addr);
			sin6->sin6_scope_id = 0;
		} else {
			sin6->sin6_addr = ipv6_hdr(skb)->saddr;
			sin6->sin6_scope_id =
				ipv6_iface_scope_id(&sin6->sin6_addr,
						    inet6_iif(skb));
		}
		*addr_len = sizeof(*sin6);

		BPF_CGROUP_RUN_PROG_UDP6_RECVMSG_LOCK(sk,
						      (struct sockaddr *)sin6);
	}

	if (udp_sk(sk)->gro_enabled)
		udp_cmsg_recv(msg, sk, skb);

	if (np->rxopt.all)
		ip6_datagram_recv_common_ctl(sk, msg, skb);

	if (is_udp4) {
		if (inet->cmsg_flags)
			ip_cmsg_recv_offset(msg, sk, skb,
					    sizeof(struct udphdr), off);
	} else {
		if (np->rxopt.all)
			ip6_datagram_recv_specific_ctl(sk, msg, skb);
	}

	err = copied;
	if (flags & MSG_TRUNC)
		err = ulen;

	skb_consume_udp(sk, skb, peeking ? -err : err);
	return err;

csum_copy_err:
	if (!__sk_queue_drop_skb(sk, &udp_sk(sk)->reader_queue, skb, flags,
				 udp_skb_destructor)) {
		SNMP_INC_STATS(mib, UDP_MIB_CSUMERRORS);
		SNMP_INC_STATS(mib, UDP_MIB_INERRORS);
	}
	kfree_skb(skb);

	/* starting over for a new packet, but check if we need to yield */
	cond_resched();
	msg->msg_flags &= ~MSG_TRUNC;
	goto try_again;
}

DEFINE_STATIC_KEY_FALSE(udpv6_encap_needed_key);
void udpv6_encap_enable(void)
{
	static_branch_inc(&udpv6_encap_needed_key);
}
EXPORT_SYMBOL(udpv6_encap_enable);

/* Handler for tunnels with arbitrary destination ports: no socket lookup, go
 * through error handlers in encapsulations looking for a match.
 */
static int __udp6_lib_err_encap_no_sk(struct sk_buff *skb,
				      struct inet6_skb_parm *opt,
				      u8 type, u8 code, int offset, __be32 info)
{
	int i;

	for (i = 0; i < MAX_IPTUN_ENCAP_OPS; i++) {
		int (*handler)(struct sk_buff *skb, struct inet6_skb_parm *opt,
			       u8 type, u8 code, int offset, __be32 info);
		const struct ip6_tnl_encap_ops *encap;

		encap = rcu_dereference(ip6tun_encaps[i]);
		if (!encap)
			continue;
		handler = encap->err_handler;
		if (handler && !handler(skb, opt, type, code, offset, info))
			return 0;
	}

	return -ENOENT;
}

/* Try to match ICMP errors to UDP tunnels by looking up a socket without
 * reversing source and destination port: this will match tunnels that force the
 * same destination port on both endpoints (e.g. VXLAN, GENEVE). Note that
 * lwtunnels might actually break this assumption by being configured with
 * different destination ports on endpoints, in this case we won't be able to
 * trace ICMP messages back to them.
 *
 * If this doesn't match any socket, probe tunnels with arbitrary destination
 * ports (e.g. FoU, GUE): there, the receiving socket is useless, as the port
 * we've sent packets to won't necessarily match the local destination port.
 *
 * Then ask the tunnel implementation to match the error against a valid
 * association.
 *
 * Return an error if we can't find a match, the socket if we need further
 * processing, zero otherwise.
 */
static struct sock *__udp6_lib_err_encap(struct net *net,
					 const struct ipv6hdr *hdr, int offset,
					 struct udphdr *uh,
					 struct udp_table *udptable,
					 struct sock *sk,
					 struct sk_buff *skb,
					 struct inet6_skb_parm *opt,
					 u8 type, u8 code, __be32 info)
{
	int (*lookup)(struct sock *sk, struct sk_buff *skb);
	int network_offset, transport_offset;
	struct udp_sock *up;

	network_offset = skb_network_offset(skb);
	transport_offset = skb_transport_offset(skb);

	/* Network header needs to point to the outer IPv6 header inside ICMP */
	skb_reset_network_header(skb);

	/* Transport header needs to point to the UDP header */
	skb_set_transport_header(skb, offset);

	if (sk) {
		up = udp_sk(sk);

		lookup = READ_ONCE(up->encap_err_lookup);
		if (lookup && lookup(sk, skb))
			sk = NULL;

		goto out;
	}

	sk = __udp6_lib_lookup(net, &hdr->daddr, uh->source,
			       &hdr->saddr, uh->dest,
			       inet6_iif(skb), 0, udptable, skb);
	if (sk) {
		up = udp_sk(sk);

		lookup = READ_ONCE(up->encap_err_lookup);
		if (!lookup || lookup(sk, skb))
			sk = NULL;
	}

out:
	if (!sk) {
		sk = ERR_PTR(__udp6_lib_err_encap_no_sk(skb, opt, type, code,
							offset, info));
	}

	skb_set_transport_header(skb, transport_offset);
	skb_set_network_header(skb, network_offset);

	return sk;
}

int __udp6_lib_err(struct sk_buff *skb, struct inet6_skb_parm *opt,
		   u8 type, u8 code, int offset, __be32 info,
		   struct udp_table *udptable)
{
	struct ipv6_pinfo *np;
	const struct ipv6hdr *hdr = (const struct ipv6hdr *)skb->data;
	const struct in6_addr *saddr = &hdr->saddr;
	const struct in6_addr *daddr = seg6_get_daddr(skb, opt) ? : &hdr->daddr;
	struct udphdr *uh = (struct udphdr *)(skb->data+offset);
	bool tunnel = false;
	struct sock *sk;
	int harderr;
	int err;
	struct net *net = dev_net(skb->dev);

	sk = __udp6_lib_lookup(net, daddr, uh->dest, saddr, uh->source,
			       inet6_iif(skb), inet6_sdif(skb), udptable, NULL);

	if (!sk || udp_sk(sk)->encap_type) {
		/* No socket for error: try tunnels before discarding */
		if (static_branch_unlikely(&udpv6_encap_needed_key)) {
			sk = __udp6_lib_err_encap(net, hdr, offset, uh,
						  udptable, sk, skb,
						  opt, type, code, info);
			if (!sk)
				return 0;
		} else
			sk = ERR_PTR(-ENOENT);

		if (IS_ERR(sk)) {
			__ICMP6_INC_STATS(net, __in6_dev_get(skb->dev),
					  ICMP6_MIB_INERRORS);
			return PTR_ERR(sk);
		}

		tunnel = true;
	}

	harderr = icmpv6_err_convert(type, code, &err);
	np = inet6_sk(sk);

	if (type == ICMPV6_PKT_TOOBIG) {
		if (!ip6_sk_accept_pmtu(sk))
			goto out;
		ip6_sk_update_pmtu(skb, sk, info);
		if (np->pmtudisc != IPV6_PMTUDISC_DONT)
			harderr = 1;
	}
	if (type == NDISC_REDIRECT) {
		if (tunnel) {
			ip6_redirect(skb, sock_net(sk), inet6_iif(skb),
				     READ_ONCE(sk->sk_mark), sk->sk_uid);
		} else {
			ip6_sk_redirect(skb, sk);
		}
		goto out;
	}

	/* Tunnels don't have an application socket: don't pass errors back */
	if (tunnel) {
		if (udp_sk(sk)->encap_err_rcv)
			udp_sk(sk)->encap_err_rcv(sk, skb, offset);
		goto out;
	}

	if (!np->recverr) {
		if (!harderr || sk->sk_state != TCP_ESTABLISHED)
			goto out;
	} else {
		ipv6_icmp_error(sk, skb, err, uh->dest, ntohl(info), (u8 *)(uh+1));
	}

	sk->sk_err = err;
	sk_error_report(sk);
out:
	return 0;
}

static int __udpv6_queue_rcv_skb(struct sock *sk, struct sk_buff *skb)
{
	int rc;

	if (!ipv6_addr_any(&sk->sk_v6_daddr)) {
		sock_rps_save_rxhash(sk, skb);
		sk_mark_napi_id(sk, skb);
		sk_incoming_cpu_update(sk);
	} else {
		sk_mark_napi_id_once(sk, skb);
	}

	rc = __udp_enqueue_schedule_skb(sk, skb);
	if (rc < 0) {
		int is_udplite = IS_UDPLITE(sk);
		enum skb_drop_reason drop_reason;

		/* Note that an ENOMEM error is charged twice */
		if (rc == -ENOMEM) {
			UDP6_INC_STATS(sock_net(sk),
					 UDP_MIB_RCVBUFERRORS, is_udplite);
			drop_reason = SKB_DROP_REASON_SOCKET_RCVBUFF;
		} else {
			UDP6_INC_STATS(sock_net(sk),
				       UDP_MIB_MEMERRORS, is_udplite);
			drop_reason = SKB_DROP_REASON_PROTO_MEM;
		}
		UDP6_INC_STATS(sock_net(sk), UDP_MIB_INERRORS, is_udplite);
		kfree_skb_reason(skb, drop_reason);
		return -1;
	}

	return 0;
}

static __inline__ int udpv6_err(struct sk_buff *skb,
				struct inet6_skb_parm *opt, u8 type,
				u8 code, int offset, __be32 info)
{
	return __udp6_lib_err(skb, opt, type, code, offset, info, &udp_table);
}

static int udpv6_queue_rcv_one_skb(struct sock *sk, struct sk_buff *skb)
{
	enum skb_drop_reason drop_reason = SKB_DROP_REASON_NOT_SPECIFIED;
	struct udp_sock *up = udp_sk(sk);
	int is_udplite = IS_UDPLITE(sk);

	if (!xfrm6_policy_check(sk, XFRM_POLICY_IN, skb)) {
		drop_reason = SKB_DROP_REASON_XFRM_POLICY;
		goto drop;
	}
	nf_reset_ct(skb);

	if (static_branch_unlikely(&udpv6_encap_needed_key) && up->encap_type) {
		int (*encap_rcv)(struct sock *sk, struct sk_buff *skb);

		/*
		 * This is an encapsulation socket so pass the skb to
		 * the socket's udp_encap_rcv() hook. Otherwise, just
		 * fall through and pass this up the UDP socket.
		 * up->encap_rcv() returns the following value:
		 * =0 if skb was successfully passed to the encap
		 *    handler or was discarded by it.
		 * >0 if skb should be passed on to UDP.
		 * <0 if skb should be resubmitted as proto -N
		 */

		/* if we're overly short, let UDP handle it */
		encap_rcv = READ_ONCE(up->encap_rcv);
		if (encap_rcv) {
			int ret;

			/* Verify checksum before giving to encap */
			if (udp_lib_checksum_complete(skb))
				goto csum_error;

			ret = encap_rcv(sk, skb);
			if (ret <= 0) {
				__UDP6_INC_STATS(sock_net(sk),
						 UDP_MIB_INDATAGRAMS,
						 is_udplite);
				return -ret;
			}
		}

		/* FALLTHROUGH -- it's a UDP Packet */
	}

	/*
	 * UDP-Lite specific tests, ignored on UDP sockets (see net/ipv4/udp.c).
	 */
	if ((up->pcflag & UDPLITE_RECV_CC)  &&  UDP_SKB_CB(skb)->partial_cov) {

		if (up->pcrlen == 0) {          /* full coverage was set  */
			net_dbg_ratelimited("UDPLITE6: partial coverage %d while full coverage %d requested\n",
					    UDP_SKB_CB(skb)->cscov, skb->len);
			goto drop;
		}
		if (UDP_SKB_CB(skb)->cscov  <  up->pcrlen) {
			net_dbg_ratelimited("UDPLITE6: coverage %d too small, need min %d\n",
					    UDP_SKB_CB(skb)->cscov, up->pcrlen);
			goto drop;
		}
	}

	prefetch(&sk->sk_rmem_alloc);
	if (rcu_access_pointer(sk->sk_filter) &&
	    udp_lib_checksum_complete(skb))
		goto csum_error;

	if (sk_filter_trim_cap(sk, skb, sizeof(struct udphdr))) {
		drop_reason = SKB_DROP_REASON_SOCKET_FILTER;
		goto drop;
	}

	udp_csum_pull_header(skb);

	skb_dst_drop(skb);

	return __udpv6_queue_rcv_skb(sk, skb);

csum_error:
	drop_reason = SKB_DROP_REASON_UDP_CSUM;
	__UDP6_INC_STATS(sock_net(sk), UDP_MIB_CSUMERRORS, is_udplite);
drop:
	__UDP6_INC_STATS(sock_net(sk), UDP_MIB_INERRORS, is_udplite);
	atomic_inc(&sk->sk_drops);
	kfree_skb_reason(skb, drop_reason);
	return -1;
}

static int udpv6_queue_rcv_skb(struct sock *sk, struct sk_buff *skb)
{
	struct sk_buff *next, *segs;
	int ret;

	if (likely(!udp_unexpected_gso(sk, skb)))
		return udpv6_queue_rcv_one_skb(sk, skb);

	__skb_push(skb, -skb_mac_offset(skb));
	segs = udp_rcv_segment(sk, skb, false);
	skb_list_walk_safe(segs, skb, next) {
		__skb_pull(skb, skb_transport_offset(skb));

		udp_post_segment_fix_csum(skb);
		ret = udpv6_queue_rcv_one_skb(sk, skb);
		if (ret > 0)
			ip6_protocol_deliver_rcu(dev_net(skb->dev), skb, ret,
						 true);
	}
	return 0;
}

static bool __udp_v6_is_mcast_sock(struct net *net, struct sock *sk,
				   __be16 loc_port, const struct in6_addr *loc_addr,
				   __be16 rmt_port, const struct in6_addr *rmt_addr,
				   int dif, int sdif, unsigned short hnum)
{
	struct inet_sock *inet = inet_sk(sk);

	if (!net_eq(sock_net(sk), net))
		return false;

	if (udp_sk(sk)->udp_port_hash != hnum ||
	    sk->sk_family != PF_INET6 ||
	    (inet->inet_dport && inet->inet_dport != rmt_port) ||
	    (!ipv6_addr_any(&sk->sk_v6_daddr) &&
		    !ipv6_addr_equal(&sk->sk_v6_daddr, rmt_addr)) ||
	    !udp_sk_bound_dev_eq(net, READ_ONCE(sk->sk_bound_dev_if), dif, sdif) ||
	    (!ipv6_addr_any(&sk->sk_v6_rcv_saddr) &&
		    !ipv6_addr_equal(&sk->sk_v6_rcv_saddr, loc_addr)))
		return false;
	if (!inet6_mc_check(sk, loc_addr, rmt_addr))
		return false;
	return true;
}

static void udp6_csum_zero_error(struct sk_buff *skb)
{
	/* RFC 2460 section 8.1 says that we SHOULD log
	 * this error. Well, it is reasonable.
	 */
	net_dbg_ratelimited("IPv6: udp checksum is 0 for [%pI6c]:%u->[%pI6c]:%u\n",
			    &ipv6_hdr(skb)->saddr, ntohs(udp_hdr(skb)->source),
			    &ipv6_hdr(skb)->daddr, ntohs(udp_hdr(skb)->dest));
}

/*
 * Note: called only from the BH handler context,
 * so we don't need to lock the hashes.
 */
static int __udp6_lib_mcast_deliver(struct net *net, struct sk_buff *skb,
		const struct in6_addr *saddr, const struct in6_addr *daddr,
		struct udp_table *udptable, int proto)
{
	struct sock *sk, *first = NULL;
	const struct udphdr *uh = udp_hdr(skb);
	unsigned short hnum = ntohs(uh->dest);
	struct udp_hslot *hslot = udp_hashslot(udptable, net, hnum);
	unsigned int offset = offsetof(typeof(*sk), sk_node);
	unsigned int hash2 = 0, hash2_any = 0, use_hash2 = (hslot->count > 10);
	int dif = inet6_iif(skb);
	int sdif = inet6_sdif(skb);
	struct hlist_node *node;
	struct sk_buff *nskb;

	if (use_hash2) {
		hash2_any = ipv6_portaddr_hash(net, &in6addr_any, hnum) &
			    udptable->mask;
		hash2 = ipv6_portaddr_hash(net, daddr, hnum) & udptable->mask;
start_lookup:
		hslot = &udptable->hash2[hash2];
		offset = offsetof(typeof(*sk), __sk_common.skc_portaddr_node);
	}

	sk_for_each_entry_offset_rcu(sk, node, &hslot->head, offset) {
		if (!__udp_v6_is_mcast_sock(net, sk, uh->dest, daddr,
					    uh->source, saddr, dif, sdif,
					    hnum))
			continue;
		/* If zero checksum and no_check is not on for
		 * the socket then skip it.
		 */
		if (!uh->check && !udp_sk(sk)->no_check6_rx)
			continue;
		if (!first) {
			first = sk;
			continue;
		}
		nskb = skb_clone(skb, GFP_ATOMIC);
		if (unlikely(!nskb)) {
			atomic_inc(&sk->sk_drops);
			__UDP6_INC_STATS(net, UDP_MIB_RCVBUFERRORS,
					 IS_UDPLITE(sk));
			__UDP6_INC_STATS(net, UDP_MIB_INERRORS,
					 IS_UDPLITE(sk));
			continue;
		}

		if (udpv6_queue_rcv_skb(sk, nskb) > 0)
			consume_skb(nskb);
	}

	/* Also lookup *:port if we are using hash2 and haven't done so yet. */
	if (use_hash2 && hash2 != hash2_any) {
		hash2 = hash2_any;
		goto start_lookup;
	}

	if (first) {
		if (udpv6_queue_rcv_skb(first, skb) > 0)
			consume_skb(skb);
	} else {
		kfree_skb(skb);
		__UDP6_INC_STATS(net, UDP_MIB_IGNOREDMULTI,
				 proto == IPPROTO_UDPLITE);
	}
	return 0;
}

static void udp6_sk_rx_dst_set(struct sock *sk, struct dst_entry *dst)
{
	if (udp_sk_rx_dst_set(sk, dst)) {
		const struct rt6_info *rt = (const struct rt6_info *)dst;

		sk->sk_rx_dst_cookie = rt6_get_cookie(rt);
	}
}

/* wrapper for udp_queue_rcv_skb tacking care of csum conversion and
 * return code conversion for ip layer consumption
 */
static int udp6_unicast_rcv_skb(struct sock *sk, struct sk_buff *skb,
				struct udphdr *uh)
{
	int ret;

	if (inet_get_convert_csum(sk) && uh->check && !IS_UDPLITE(sk))
		skb_checksum_try_convert(skb, IPPROTO_UDP, ip6_compute_pseudo);

	ret = udpv6_queue_rcv_skb(sk, skb);

	/* a return value > 0 means to resubmit the input */
	if (ret > 0)
		return ret;
	return 0;
}

int __udp6_lib_rcv(struct sk_buff *skb, struct udp_table *udptable,
		   int proto)
{
	enum skb_drop_reason reason = SKB_DROP_REASON_NOT_SPECIFIED;
	const struct in6_addr *saddr, *daddr;
	struct net *net = dev_net(skb->dev);
	struct udphdr *uh;
	struct sock *sk;
	bool refcounted;
	u32 ulen = 0;

	if (!pskb_may_pull(skb, sizeof(struct udphdr)))
		goto discard;

	saddr = &ipv6_hdr(skb)->saddr;
	daddr = &ipv6_hdr(skb)->daddr;
	uh = udp_hdr(skb);

	ulen = ntohs(uh->len);
	if (ulen > skb->len)
		goto short_packet;

	if (proto == IPPROTO_UDP) {
		/* UDP validates ulen. */

		/* Check for jumbo payload */
		if (ulen == 0)
			ulen = skb->len;

		if (ulen < sizeof(*uh))
			goto short_packet;

		if (ulen < skb->len) {
			if (pskb_trim_rcsum(skb, ulen))
				goto short_packet;
			saddr = &ipv6_hdr(skb)->saddr;
			daddr = &ipv6_hdr(skb)->daddr;
			uh = udp_hdr(skb);
		}
	}

	if (udp6_csum_init(skb, uh, proto))
		goto csum_error;

	/* Check if the socket is already available, e.g. due to early demux */
	sk = skb_steal_sock(skb, &refcounted);
	if (sk) {
		struct dst_entry *dst = skb_dst(skb);
		int ret;

		if (unlikely(rcu_dereference(sk->sk_rx_dst) != dst))
			udp6_sk_rx_dst_set(sk, dst);

		if (!uh->check && !udp_sk(sk)->no_check6_rx) {
			if (refcounted)
				sock_put(sk);
			goto report_csum_error;
		}

		ret = udp6_unicast_rcv_skb(sk, skb, uh);
		if (refcounted)
			sock_put(sk);
		return ret;
	}

	/*
	 *	Multicast receive code
	 */
	if (ipv6_addr_is_multicast(daddr))
		return __udp6_lib_mcast_deliver(net, skb,
				saddr, daddr, udptable, proto);

	/* Unicast */
	sk = __udp6_lib_lookup_skb(skb, uh->source, uh->dest, udptable);
	if (sk) {
		if (!uh->check && !udp_sk(sk)->no_check6_rx)
			goto report_csum_error;
		return udp6_unicast_rcv_skb(sk, skb, uh);
	}

	reason = SKB_DROP_REASON_NO_SOCKET;

	if (!uh->check)
		goto report_csum_error;

	if (!xfrm6_policy_check(NULL, XFRM_POLICY_IN, skb))
		goto discard;
	nf_reset_ct(skb);

	if (udp_lib_checksum_complete(skb))
		goto csum_error;

	__UDP6_INC_STATS(net, UDP_MIB_NOPORTS, proto == IPPROTO_UDPLITE);
	icmpv6_send(skb, ICMPV6_DEST_UNREACH, ICMPV6_PORT_UNREACH, 0);

	kfree_skb_reason(skb, reason);
	return 0;

short_packet:
	if (reason == SKB_DROP_REASON_NOT_SPECIFIED)
		reason = SKB_DROP_REASON_PKT_TOO_SMALL;
	net_dbg_ratelimited("UDP%sv6: short packet: From [%pI6c]:%u %d/%d to [%pI6c]:%u\n",
			    proto == IPPROTO_UDPLITE ? "-Lite" : "",
			    saddr, ntohs(uh->source),
			    ulen, skb->len,
			    daddr, ntohs(uh->dest));
	goto discard;

report_csum_error:
	udp6_csum_zero_error(skb);
csum_error:
	if (reason == SKB_DROP_REASON_NOT_SPECIFIED)
		reason = SKB_DROP_REASON_UDP_CSUM;
	__UDP6_INC_STATS(net, UDP_MIB_CSUMERRORS, proto == IPPROTO_UDPLITE);
discard:
	__UDP6_INC_STATS(net, UDP_MIB_INERRORS, proto == IPPROTO_UDPLITE);
	kfree_skb_reason(skb, reason);
	return 0;
}


static struct sock *__udp6_lib_demux_lookup(struct net *net,
			__be16 loc_port, const struct in6_addr *loc_addr,
			__be16 rmt_port, const struct in6_addr *rmt_addr,
			int dif, int sdif)
{
	unsigned short hnum = ntohs(loc_port);
	unsigned int hash2, slot2;
	struct udp_hslot *hslot2;
	__portpair ports;
	struct sock *sk;

	hash2 = ipv6_portaddr_hash(net, loc_addr, hnum);
	slot2 = hash2 & udp_table.mask;
	hslot2 = &udp_table.hash2[slot2];
	ports = INET_COMBINED_PORTS(rmt_port, hnum);

	udp_portaddr_for_each_entry_rcu(sk, &hslot2->head) {
		if (sk->sk_state == TCP_ESTABLISHED &&
		    inet6_match(net, sk, rmt_addr, loc_addr, ports, dif, sdif))
			return sk;
		/* Only check first socket in chain */
		break;
	}
	return NULL;
}

void udp_v6_early_demux(struct sk_buff *skb)
{
	struct net *net = dev_net(skb->dev);
	const struct udphdr *uh;
	struct sock *sk;
	struct dst_entry *dst;
	int dif = skb->dev->ifindex;
	int sdif = inet6_sdif(skb);

	if (!pskb_may_pull(skb, skb_transport_offset(skb) +
	    sizeof(struct udphdr)))
		return;

	uh = udp_hdr(skb);

	if (skb->pkt_type == PACKET_HOST)
		sk = __udp6_lib_demux_lookup(net, uh->dest,
					     &ipv6_hdr(skb)->daddr,
					     uh->source, &ipv6_hdr(skb)->saddr,
					     dif, sdif);
	else
		return;

	if (!sk || !refcount_inc_not_zero(&sk->sk_refcnt))
		return;

	skb->sk = sk;
	skb->destructor = sock_efree;
	dst = rcu_dereference(sk->sk_rx_dst);

	if (dst)
		dst = dst_check(dst, sk->sk_rx_dst_cookie);
	if (dst) {
		/* set noref for now.
		 * any place which wants to hold dst has to call
		 * dst_hold_safe()
		 */
		skb_dst_set_noref(skb, dst);
	}
}

INDIRECT_CALLABLE_SCOPE int udpv6_rcv(struct sk_buff *skb)
{
	return __udp6_lib_rcv(skb, &udp_table, IPPROTO_UDP);
}

/*
 * Throw away all pending data and cancel the corking. Socket is locked.
 */
static void udp_v6_flush_pending_frames(struct sock *sk)
{
	struct udp_sock *up = udp_sk(sk);

	if (up->pending == AF_INET)
		udp_flush_pending_frames(sk);
	else if (up->pending) {
		up->len = 0;
		WRITE_ONCE(up->pending, 0);
		ip6_flush_pending_frames(sk);
	}
}

static int udpv6_pre_connect(struct sock *sk, struct sockaddr *uaddr,
			     int addr_len)
{
	if (addr_len < offsetofend(struct sockaddr, sa_family))
		return -EINVAL;
	/* The following checks are replicated from __ip6_datagram_connect()
	 * and intended to prevent BPF program called below from accessing
	 * bytes that are out of the bound specified by user in addr_len.
	 */
	if (uaddr->sa_family == AF_INET) {
		if (ipv6_only_sock(sk))
			return -EAFNOSUPPORT;
		return udp_pre_connect(sk, uaddr, addr_len);
	}

	if (addr_len < SIN6_LEN_RFC2133)
		return -EINVAL;

	return BPF_CGROUP_RUN_PROG_INET6_CONNECT_LOCK(sk, uaddr);
}

/**
 *	udp6_hwcsum_outgoing  -  handle outgoing HW checksumming
 *	@sk:	socket we are sending on
 *	@skb:	sk_buff containing the filled-in UDP header
 *		(checksum field must be zeroed out)
 *	@saddr: source address
 *	@daddr: destination address
 *	@len:	length of packet
 */
static void udp6_hwcsum_outgoing(struct sock *sk, struct sk_buff *skb,
				 const struct in6_addr *saddr,
				 const struct in6_addr *daddr, int len)
{
	unsigned int offset;
	struct udphdr *uh = udp_hdr(skb);
	struct sk_buff *frags = skb_shinfo(skb)->frag_list;
	__wsum csum = 0;

	if (!frags) {
		/* Only one fragment on the socket.  */
		skb->csum_start = skb_transport_header(skb) - skb->head;
		skb->csum_offset = offsetof(struct udphdr, check);
		uh->check = ~csum_ipv6_magic(saddr, daddr, len, IPPROTO_UDP, 0);
	} else {
		/*
		 * HW-checksum won't work as there are two or more
		 * fragments on the socket so that all csums of sk_buffs
		 * should be together
		 */
		offset = skb_transport_offset(skb);
		skb->csum = skb_checksum(skb, offset, skb->len - offset, 0);
		csum = skb->csum;

		skb->ip_summed = CHECKSUM_NONE;

		do {
			csum = csum_add(csum, frags->csum);
		} while ((frags = frags->next));

		uh->check = csum_ipv6_magic(saddr, daddr, len, IPPROTO_UDP,
					    csum);
		if (uh->check == 0)
			uh->check = CSUM_MANGLED_0;
	}
}

/*
 *	Sending
 */

static int udp_v6_send_skb(struct sk_buff *skb, struct flowi6 *fl6,
			   struct inet_cork *cork)
{
	struct sock *sk = skb->sk;
	struct udphdr *uh;
	int err = 0;
	int is_udplite = IS_UDPLITE(sk);
	__wsum csum = 0;
	int offset = skb_transport_offset(skb);
	int len = skb->len - offset;
	int datalen = len - sizeof(*uh);

	/*
	 * Create a UDP header
	 */
	uh = udp_hdr(skb);
	uh->source = fl6->fl6_sport;
	uh->dest = fl6->fl6_dport;
	uh->len = htons(len);
	uh->check = 0;

	if (cork->gso_size) {
		const int hlen = skb_network_header_len(skb) +
				 sizeof(struct udphdr);

		if (hlen + cork->gso_size > cork->fragsize) {
			kfree_skb(skb);
			return -EINVAL;
		}
		if (datalen > cork->gso_size * UDP_MAX_SEGMENTS) {
			kfree_skb(skb);
			return -EINVAL;
		}
		if (udp_sk(sk)->no_check6_tx) {
			kfree_skb(skb);
			return -EINVAL;
		}
		if (skb->ip_summed != CHECKSUM_PARTIAL || is_udplite ||
		    dst_xfrm(skb_dst(skb))) {
			kfree_skb(skb);
			return -EIO;
		}

		if (datalen > cork->gso_size) {
			skb_shinfo(skb)->gso_size = cork->gso_size;
			skb_shinfo(skb)->gso_type = SKB_GSO_UDP_L4;
			skb_shinfo(skb)->gso_segs = DIV_ROUND_UP(datalen,
								 cork->gso_size);
		}
		goto csum_partial;
	}

	if (is_udplite)
		csum = udplite_csum(skb);
	else if (udp_sk(sk)->no_check6_tx) {   /* UDP csum disabled */
		skb->ip_summed = CHECKSUM_NONE;
		goto send;
	} else if (skb->ip_summed == CHECKSUM_PARTIAL) { /* UDP hardware csum */
csum_partial:
		udp6_hwcsum_outgoing(sk, skb, &fl6->saddr, &fl6->daddr, len);
		goto send;
	} else
		csum = udp_csum(skb);

	/* add protocol-dependent pseudo-header */
	uh->check = csum_ipv6_magic(&fl6->saddr, &fl6->daddr,
				    len, fl6->flowi6_proto, csum);
	if (uh->check == 0)
		uh->check = CSUM_MANGLED_0;

send:
	err = ip6_send_skb(skb);
	if (err) {
		if (err == -ENOBUFS && !inet6_sk(sk)->recverr) {
			UDP6_INC_STATS(sock_net(sk),
				       UDP_MIB_SNDBUFERRORS, is_udplite);
			err = 0;
		}
	} else {
		UDP6_INC_STATS(sock_net(sk),
			       UDP_MIB_OUTDATAGRAMS, is_udplite);
	}
	return err;
}

static int udp_v6_push_pending_frames(struct sock *sk)
{
	struct sk_buff *skb;
	struct udp_sock  *up = udp_sk(sk);
	int err = 0;

	if (up->pending == AF_INET)
		return udp_push_pending_frames(sk);

	skb = ip6_finish_skb(sk);
	if (!skb)
		goto out;

	err = udp_v6_send_skb(skb, &inet_sk(sk)->cork.fl.u.ip6,
			      &inet_sk(sk)->cork.base);
out:
	up->len = 0;
	WRITE_ONCE(up->pending, 0);
	return err;
}

int udpv6_sendmsg(struct sock *sk, struct msghdr *msg, size_t len)
{
	struct ipv6_txoptions opt_space;
	struct udp_sock *up = udp_sk(sk);
	struct inet_sock *inet = inet_sk(sk);
	struct ipv6_pinfo *np = inet6_sk(sk);
	DECLARE_SOCKADDR(struct sockaddr_in6 *, sin6, msg->msg_name);
	struct in6_addr *daddr, *final_p, final;
	struct ipv6_txoptions *opt = NULL;
	struct ipv6_txoptions *opt_to_free = NULL;
	struct ip6_flowlabel *flowlabel = NULL;
	struct inet_cork_full cork;
	struct flowi6 *fl6 = &cork.fl.u.ip6;
	struct dst_entry *dst;
	struct ipcm6_cookie ipc6;
	int addr_len = msg->msg_namelen;
	bool connected = false;
	int ulen = len;
	int corkreq = READ_ONCE(up->corkflag) || msg->msg_flags&MSG_MORE;
	int err;
	int is_udplite = IS_UDPLITE(sk);
	int (*getfrag)(void *, char *, int, int, int, struct sk_buff *);

	ipcm6_init(&ipc6);
	ipc6.gso_size = READ_ONCE(up->gso_size);
	ipc6.sockc.tsflags = READ_ONCE(sk->sk_tsflags);
	ipc6.sockc.mark = READ_ONCE(sk->sk_mark);

	/* destination address check */
	if (sin6) {
		if (addr_len < offsetof(struct sockaddr, sa_data))
			return -EINVAL;

		switch (sin6->sin6_family) {
		case AF_INET6:
			if (addr_len < SIN6_LEN_RFC2133)
				return -EINVAL;
			daddr = &sin6->sin6_addr;
			if (ipv6_addr_any(daddr) &&
			    ipv6_addr_v4mapped(&np->saddr))
				ipv6_addr_set_v4mapped(htonl(INADDR_LOOPBACK),
						       daddr);
			break;
		case AF_INET:
			goto do_udp_sendmsg;
		case AF_UNSPEC:
			msg->msg_name = sin6 = NULL;
			msg->msg_namelen = addr_len = 0;
			daddr = NULL;
			break;
		default:
			return -EINVAL;
		}
	} else if (!READ_ONCE(up->pending)) {
		if (sk->sk_state != TCP_ESTABLISHED)
			return -EDESTADDRREQ;
		daddr = &sk->sk_v6_daddr;
	} else
		daddr = NULL;

	if (daddr) {
		if (ipv6_addr_v4mapped(daddr)) {
			struct sockaddr_in sin;
			sin.sin_family = AF_INET;
			sin.sin_port = sin6 ? sin6->sin6_port : inet->inet_dport;
			sin.sin_addr.s_addr = daddr->s6_addr32[3];
			msg->msg_name = &sin;
			msg->msg_namelen = sizeof(sin);
do_udp_sendmsg:
			err = ipv6_only_sock(sk) ?
				-ENETUNREACH : udp_sendmsg(sk, msg, len);
			msg->msg_name = sin6;
			msg->msg_namelen = addr_len;
			return err;
		}
	}

	/* Rough check on arithmetic overflow,
	   better check is made in ip6_append_data().
	   */
	if (len > INT_MAX - sizeof(struct udphdr))
		return -EMSGSIZE;

	getfrag  =  is_udplite ?  udplite_getfrag : ip_generic_getfrag;
	if (READ_ONCE(up->pending)) {
		if (READ_ONCE(up->pending) == AF_INET)
			return udp_sendmsg(sk, msg, len);
		/*
		 * There are pending frames.
		 * The socket lock must be held while it's corked.
		 */
		lock_sock(sk);
		if (likely(up->pending)) {
			if (unlikely(up->pending != AF_INET6)) {
				release_sock(sk);
				return -EAFNOSUPPORT;
			}
			dst = NULL;
			goto do_append_data;
		}
		release_sock(sk);
	}
	ulen += sizeof(struct udphdr);

	memset(fl6, 0, sizeof(*fl6));

	if (sin6) {
		if (sin6->sin6_port == 0)
			return -EINVAL;

		fl6->fl6_dport = sin6->sin6_port;
		daddr = &sin6->sin6_addr;

		if (np->sndflow) {
			fl6->flowlabel = sin6->sin6_flowinfo&IPV6_FLOWINFO_MASK;
			if (fl6->flowlabel & IPV6_FLOWLABEL_MASK) {
				flowlabel = fl6_sock_lookup(sk, fl6->flowlabel);
				if (IS_ERR(flowlabel))
					return -EINVAL;
			}
		}

		/*
		 * Otherwise it will be difficult to maintain
		 * sk->sk_dst_cache.
		 */
		if (sk->sk_state == TCP_ESTABLISHED &&
		    ipv6_addr_equal(daddr, &sk->sk_v6_daddr))
			daddr = &sk->sk_v6_daddr;

		if (addr_len >= sizeof(struct sockaddr_in6) &&
		    sin6->sin6_scope_id &&
		    __ipv6_addr_needs_scope_id(__ipv6_addr_type(daddr)))
			fl6->flowi6_oif = sin6->sin6_scope_id;
	} else {
		if (sk->sk_state != TCP_ESTABLISHED)
			return -EDESTADDRREQ;

		fl6->fl6_dport = inet->inet_dport;
		daddr = &sk->sk_v6_daddr;
		fl6->flowlabel = np->flow_label;
		connected = true;
	}

	if (!fl6->flowi6_oif)
		fl6->flowi6_oif = READ_ONCE(sk->sk_bound_dev_if);

	if (!fl6->flowi6_oif)
		fl6->flowi6_oif = np->sticky_pktinfo.ipi6_ifindex;

	fl6->flowi6_uid = sk->sk_uid;

	if (msg->msg_controllen) {
		opt = &opt_space;
		memset(opt, 0, sizeof(struct ipv6_txoptions));
		opt->tot_len = sizeof(*opt);
		ipc6.opt = opt;

		err = udp_cmsg_send(sk, msg, &ipc6.gso_size);
		if (err > 0)
			err = ip6_datagram_send_ctl(sock_net(sk), sk, msg, fl6,
						    &ipc6);
		if (err < 0) {
			fl6_sock_release(flowlabel);
			return err;
		}
		if ((fl6->flowlabel&IPV6_FLOWLABEL_MASK) && !flowlabel) {
			flowlabel = fl6_sock_lookup(sk, fl6->flowlabel);
			if (IS_ERR(flowlabel))
				return -EINVAL;
		}
		if (!(opt->opt_nflen|opt->opt_flen))
			opt = NULL;
		connected = false;
	}
	if (!opt) {
		opt = txopt_get(np);
		opt_to_free = opt;
	}
	if (flowlabel)
		opt = fl6_merge_options(&opt_space, flowlabel, opt);
	opt = ipv6_fixup_options(&opt_space, opt);
	ipc6.opt = opt;

	fl6->flowi6_proto = sk->sk_protocol;
	fl6->flowi6_mark = ipc6.sockc.mark;
	fl6->daddr = *daddr;
	if (ipv6_addr_any(&fl6->saddr) && !ipv6_addr_any(&np->saddr))
		fl6->saddr = np->saddr;
	fl6->fl6_sport = inet->inet_sport;

	if (cgroup_bpf_enabled(CGROUP_UDP6_SENDMSG) && !connected) {
		err = BPF_CGROUP_RUN_PROG_UDP6_SENDMSG_LOCK(sk,
					   (struct sockaddr *)sin6,
					   &fl6->saddr);
		if (err)
			goto out_no_dst;
		if (sin6) {
			if (ipv6_addr_v4mapped(&sin6->sin6_addr)) {
				/* BPF program rewrote IPv6-only by IPv4-mapped
				 * IPv6. It's currently unsupported.
				 */
				err = -ENOTSUPP;
				goto out_no_dst;
			}
			if (sin6->sin6_port == 0) {
				/* BPF program set invalid port. Reject it. */
				err = -EINVAL;
				goto out_no_dst;
			}
			fl6->fl6_dport = sin6->sin6_port;
			fl6->daddr = sin6->sin6_addr;
		}
	}

	if (ipv6_addr_any(&fl6->daddr))
		fl6->daddr.s6_addr[15] = 0x1; /* :: means loopback (BSD'ism) */

	final_p = fl6_update_dst(fl6, opt, &final);
	if (final_p)
		connected = false;

	if (!fl6->flowi6_oif && ipv6_addr_is_multicast(&fl6->daddr)) {
		fl6->flowi6_oif = np->mcast_oif;
		connected = false;
	} else if (!fl6->flowi6_oif)
		fl6->flowi6_oif = np->ucast_oif;

	security_sk_classify_flow(sk, flowi6_to_flowi_common(fl6));

	if (ipc6.tclass < 0)
		ipc6.tclass = np->tclass;

	fl6->flowlabel = ip6_make_flowinfo(ipc6.tclass, fl6->flowlabel);

	dst = ip6_sk_dst_lookup_flow(sk, fl6, final_p, connected);
	if (IS_ERR(dst)) {
		err = PTR_ERR(dst);
		dst = NULL;
		goto out;
	}

	if (ipc6.hlimit < 0)
		ipc6.hlimit = ip6_sk_dst_hoplimit(np, fl6, dst);

	if (msg->msg_flags&MSG_CONFIRM)
		goto do_confirm;
back_from_confirm:

	/* Lockless fast path for the non-corking case */
	if (!corkreq) {
		struct sk_buff *skb;

		skb = ip6_make_skb(sk, getfrag, msg, ulen,
				   sizeof(struct udphdr), &ipc6,
				   (struct rt6_info *)dst,
				   msg->msg_flags, &cork);
		err = PTR_ERR(skb);
		if (!IS_ERR_OR_NULL(skb))
			err = udp_v6_send_skb(skb, fl6, &cork.base);
		/* ip6_make_skb steals dst reference */
		goto out_no_dst;
	}

	lock_sock(sk);
	if (unlikely(up->pending)) {
		/* The socket is already corked while preparing it. */
		/* ... which is an evident application bug. --ANK */
		release_sock(sk);

		net_dbg_ratelimited("udp cork app bug 2\n");
		err = -EINVAL;
		goto out;
	}

	WRITE_ONCE(up->pending, AF_INET6);

do_append_data:
	if (ipc6.dontfrag < 0)
		ipc6.dontfrag = np->dontfrag;
	up->len += ulen;
	err = ip6_append_data(sk, getfrag, msg, ulen, sizeof(struct udphdr),
			      &ipc6, fl6, (struct rt6_info *)dst,
			      corkreq ? msg->msg_flags|MSG_MORE : msg->msg_flags);
	if (err)
		udp_v6_flush_pending_frames(sk);
	else if (!corkreq)
		err = udp_v6_push_pending_frames(sk);
	else if (unlikely(skb_queue_empty(&sk->sk_write_queue)))
		WRITE_ONCE(up->pending, 0);

	if (err > 0)
		err = np->recverr ? net_xmit_errno(err) : 0;
	release_sock(sk);

out:
	dst_release(dst);
out_no_dst:
	fl6_sock_release(flowlabel);
	txopt_put(opt_to_free);
	if (!err)
		return len;
	/*
	 * ENOBUFS = no kernel mem, SOCK_NOSPACE = no sndbuf space.  Reporting
	 * ENOBUFS might not be good (it's not tunable per se), but otherwise
	 * we don't have a good statistic (IpOutDiscards but it can be too many
	 * things).  We could add another new stat but at least for now that
	 * seems like overkill.
	 */
	if (err == -ENOBUFS || test_bit(SOCK_NOSPACE, &sk->sk_socket->flags)) {
		UDP6_INC_STATS(sock_net(sk),
			       UDP_MIB_SNDBUFERRORS, is_udplite);
	}
	return err;

do_confirm:
	if (msg->msg_flags & MSG_PROBE)
		dst_confirm_neigh(dst, &fl6->daddr);
	if (!(msg->msg_flags&MSG_PROBE) || len)
		goto back_from_confirm;
	err = 0;
	goto out;
}

<<<<<<< HEAD
=======
static void udpv6_splice_eof(struct socket *sock)
{
	struct sock *sk = sock->sk;
	struct udp_sock *up = udp_sk(sk);

	if (!READ_ONCE(up->pending) || udp_test_bit(CORK, sk))
		return;

	lock_sock(sk);
	if (up->pending && !udp_test_bit(CORK, sk))
		udp_v6_push_pending_frames(sk);
	release_sock(sk);
}

>>>>>>> 883d1a95
void udpv6_destroy_sock(struct sock *sk)
{
	struct udp_sock *up = udp_sk(sk);
	lock_sock(sk);

	/* protects from races with udp_abort() */
	sock_set_flag(sk, SOCK_DEAD);
	udp_v6_flush_pending_frames(sk);
	release_sock(sk);

	if (static_branch_unlikely(&udpv6_encap_needed_key)) {
		if (up->encap_type) {
			void (*encap_destroy)(struct sock *sk);
			encap_destroy = READ_ONCE(up->encap_destroy);
			if (encap_destroy)
				encap_destroy(sk);
		}
		if (up->encap_enabled) {
			static_branch_dec(&udpv6_encap_needed_key);
			udp_encap_disable();
		}
	}
}

/*
 *	Socket option code for UDP
 */
int udpv6_setsockopt(struct sock *sk, int level, int optname, sockptr_t optval,
		     unsigned int optlen)
{
	if (level == SOL_UDP  ||  level == SOL_UDPLITE)
		return udp_lib_setsockopt(sk, level, optname,
					  optval, optlen,
					  udp_v6_push_pending_frames);
	return ipv6_setsockopt(sk, level, optname, optval, optlen);
}

int udpv6_getsockopt(struct sock *sk, int level, int optname,
		     char __user *optval, int __user *optlen)
{
	if (level == SOL_UDP  ||  level == SOL_UDPLITE)
		return udp_lib_getsockopt(sk, level, optname, optval, optlen);
	return ipv6_getsockopt(sk, level, optname, optval, optlen);
}

static const struct inet6_protocol udpv6_protocol = {
	.handler	=	udpv6_rcv,
	.err_handler	=	udpv6_err,
	.flags		=	INET6_PROTO_NOPOLICY|INET6_PROTO_FINAL,
};

/* ------------------------------------------------------------------------ */
#ifdef CONFIG_PROC_FS
int udp6_seq_show(struct seq_file *seq, void *v)
{
	if (v == SEQ_START_TOKEN) {
		seq_puts(seq, IPV6_SEQ_DGRAM_HEADER);
	} else {
		int bucket = ((struct udp_iter_state *)seq->private)->bucket;
		struct inet_sock *inet = inet_sk(v);
		__u16 srcp = ntohs(inet->inet_sport);
		__u16 destp = ntohs(inet->inet_dport);
		__ip6_dgram_sock_seq_show(seq, v, srcp, destp,
					  udp_rqueue_get(v), bucket);
	}
	return 0;
}

const struct seq_operations udp6_seq_ops = {
	.start		= udp_seq_start,
	.next		= udp_seq_next,
	.stop		= udp_seq_stop,
	.show		= udp6_seq_show,
};
EXPORT_SYMBOL(udp6_seq_ops);

static struct udp_seq_afinfo udp6_seq_afinfo = {
	.family		= AF_INET6,
	.udp_table	= &udp_table,
};

int __net_init udp6_proc_init(struct net *net)
{
	if (!proc_create_net_data("udp6", 0444, net->proc_net, &udp6_seq_ops,
			sizeof(struct udp_iter_state), &udp6_seq_afinfo))
		return -ENOMEM;
	return 0;
}

void udp6_proc_exit(struct net *net)
{
	remove_proc_entry("udp6", net->proc_net);
}
#endif /* CONFIG_PROC_FS */

/* ------------------------------------------------------------------------ */

struct proto udpv6_prot = {
	.name			= "UDPv6",
	.owner			= THIS_MODULE,
	.close			= udp_lib_close,
	.pre_connect		= udpv6_pre_connect,
	.connect		= ip6_datagram_connect,
	.disconnect		= udp_disconnect,
	.ioctl			= udp_ioctl,
	.init			= udpv6_init_sock,
	.destroy		= udpv6_destroy_sock,
	.setsockopt		= udpv6_setsockopt,
	.getsockopt		= udpv6_getsockopt,
	.sendmsg		= udpv6_sendmsg,
	.recvmsg		= udpv6_recvmsg,
	.release_cb		= ip6_datagram_release_cb,
	.hash			= udp_lib_hash,
	.unhash			= udp_lib_unhash,
	.rehash			= udp_v6_rehash,
	.get_port		= udp_v6_get_port,
	.put_port		= udp_lib_unhash,
#ifdef CONFIG_BPF_SYSCALL
	.psock_update_sk_prot	= udp_bpf_update_proto,
#endif

	.memory_allocated	= &udp_memory_allocated,
	.per_cpu_fw_alloc	= &udp_memory_per_cpu_fw_alloc,

	.sysctl_mem		= sysctl_udp_mem,
	.sysctl_wmem_offset     = offsetof(struct net, ipv4.sysctl_udp_wmem_min),
	.sysctl_rmem_offset     = offsetof(struct net, ipv4.sysctl_udp_rmem_min),
	.obj_size		= sizeof(struct udp6_sock),
	.h.udp_table		= &udp_table,
	.diag_destroy		= udp_abort,
};

static struct inet_protosw udpv6_protosw = {
	.type =      SOCK_DGRAM,
	.protocol =  IPPROTO_UDP,
	.prot =      &udpv6_prot,
	.ops =       &inet6_dgram_ops,
	.flags =     INET_PROTOSW_PERMANENT,
};

int __init udpv6_init(void)
{
	int ret;

	ret = inet6_add_protocol(&udpv6_protocol, IPPROTO_UDP);
	if (ret)
		goto out;

	ret = inet6_register_protosw(&udpv6_protosw);
	if (ret)
		goto out_udpv6_protocol;
out:
	return ret;

out_udpv6_protocol:
	inet6_del_protocol(&udpv6_protocol, IPPROTO_UDP);
	goto out;
}

void udpv6_exit(void)
{
	inet6_unregister_protosw(&udpv6_protosw);
	inet6_del_protocol(&udpv6_protocol, IPPROTO_UDP);
}<|MERGE_RESOLUTION|>--- conflicted
+++ resolved
@@ -1657,23 +1657,6 @@
 	goto out;
 }
 
-<<<<<<< HEAD
-=======
-static void udpv6_splice_eof(struct socket *sock)
-{
-	struct sock *sk = sock->sk;
-	struct udp_sock *up = udp_sk(sk);
-
-	if (!READ_ONCE(up->pending) || udp_test_bit(CORK, sk))
-		return;
-
-	lock_sock(sk);
-	if (up->pending && !udp_test_bit(CORK, sk))
-		udp_v6_push_pending_frames(sk);
-	release_sock(sk);
-}
-
->>>>>>> 883d1a95
 void udpv6_destroy_sock(struct sock *sk)
 {
 	struct udp_sock *up = udp_sk(sk);
