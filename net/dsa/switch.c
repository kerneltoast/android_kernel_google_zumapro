// SPDX-License-Identifier: GPL-2.0-or-later
/*
 * Handling of a single switch chip, part of a switch fabric
 *
 * Copyright (c) 2017 Savoir-faire Linux Inc.
 *	Vivien Didelot <vivien.didelot@savoirfairelinux.com>
 */

#include <linux/if_bridge.h>
#include <linux/netdevice.h>
#include <linux/notifier.h>
#include <linux/if_vlan.h>
#include <net/switchdev.h>

#include "dsa_priv.h"

static unsigned int dsa_switch_fastest_ageing_time(struct dsa_switch *ds,
						   unsigned int ageing_time)
{
	struct dsa_port *dp;

	dsa_switch_for_each_port(dp, ds)
		if (dp->ageing_time && dp->ageing_time < ageing_time)
			ageing_time = dp->ageing_time;

	return ageing_time;
}

static int dsa_switch_ageing_time(struct dsa_switch *ds,
				  struct dsa_notifier_ageing_time_info *info)
{
	unsigned int ageing_time = info->ageing_time;

	if (ds->ageing_time_min && ageing_time < ds->ageing_time_min)
		return -ERANGE;

	if (ds->ageing_time_max && ageing_time > ds->ageing_time_max)
		return -ERANGE;

	/* Program the fastest ageing time in case of multiple bridges */
	ageing_time = dsa_switch_fastest_ageing_time(ds, ageing_time);

	if (ds->ops->set_ageing_time)
		return ds->ops->set_ageing_time(ds, ageing_time);

	return 0;
}

static bool dsa_port_mtu_match(struct dsa_port *dp,
			       struct dsa_notifier_mtu_info *info)
{
	if (dp->ds->index == info->sw_index && dp->index == info->port)
		return true;

	/* Do not propagate to other switches in the tree if the notifier was
	 * targeted for a single switch.
	 */
	if (info->targeted_match)
		return false;

	if (dsa_port_is_dsa(dp) || dsa_port_is_cpu(dp))
		return true;

	return false;
}

static int dsa_switch_mtu(struct dsa_switch *ds,
			  struct dsa_notifier_mtu_info *info)
{
	struct dsa_port *dp;
	int ret;

	if (!ds->ops->port_change_mtu)
		return -EOPNOTSUPP;

	dsa_switch_for_each_port(dp, ds) {
		if (dsa_port_mtu_match(dp, info)) {
			ret = ds->ops->port_change_mtu(ds, dp->index,
						       info->mtu);
			if (ret)
				return ret;
		}
	}

	return 0;
}

static int dsa_switch_bridge_join(struct dsa_switch *ds,
				  struct dsa_notifier_bridge_info *info)
{
	struct dsa_switch_tree *dst = ds->dst;
	int err;

	if (dst->index == info->tree_index && ds->index == info->sw_index) {
		if (!ds->ops->port_bridge_join)
			return -EOPNOTSUPP;

		err = ds->ops->port_bridge_join(ds, info->port, info->br);
		if (err)
			return err;
	}

	if ((dst->index != info->tree_index || ds->index != info->sw_index) &&
	    ds->ops->crosschip_bridge_join) {
		err = ds->ops->crosschip_bridge_join(ds, info->tree_index,
						     info->sw_index,
						     info->port, info->br);
		if (err)
			return err;
	}

	return dsa_tag_8021q_bridge_join(ds, info);
}

static int dsa_switch_bridge_leave(struct dsa_switch *ds,
				   struct dsa_notifier_bridge_info *info)
{
	struct dsa_switch_tree *dst = ds->dst;
	struct netlink_ext_ack extack = {0};
	bool change_vlan_filtering = false;
	bool vlan_filtering;
	struct dsa_port *dp;
	int err;

	if (dst->index == info->tree_index && ds->index == info->sw_index &&
	    ds->ops->port_bridge_leave)
		ds->ops->port_bridge_leave(ds, info->port, info->br);

	if ((dst->index != info->tree_index || ds->index != info->sw_index) &&
	    ds->ops->crosschip_bridge_leave)
		ds->ops->crosschip_bridge_leave(ds, info->tree_index,
						info->sw_index, info->port,
						info->br);

	if (ds->needs_standalone_vlan_filtering && !br_vlan_enabled(info->br)) {
		change_vlan_filtering = true;
		vlan_filtering = true;
	} else if (!ds->needs_standalone_vlan_filtering &&
		   br_vlan_enabled(info->br)) {
		change_vlan_filtering = true;
		vlan_filtering = false;
	}

	/* If the bridge was vlan_filtering, the bridge core doesn't trigger an
	 * event for changing vlan_filtering setting upon slave ports leaving
	 * it. That is a good thing, because that lets us handle it and also
	 * handle the case where the switch's vlan_filtering setting is global
	 * (not per port). When that happens, the correct moment to trigger the
	 * vlan_filtering callback is only when the last port leaves the last
	 * VLAN-aware bridge.
	 */
	if (change_vlan_filtering && ds->vlan_filtering_is_global) {
		dsa_switch_for_each_port(dp, ds) {
			struct net_device *bridge_dev;

			bridge_dev = dp->bridge_dev;

			if (bridge_dev && br_vlan_enabled(bridge_dev)) {
				change_vlan_filtering = false;
				break;
			}
		}
	}

	if (change_vlan_filtering) {
		err = dsa_port_vlan_filtering(dsa_to_port(ds, info->port),
					      vlan_filtering, &extack);
		if (extack._msg)
			dev_err(ds->dev, "port %d: %s\n", info->port,
				extack._msg);
		if (err && err != -EOPNOTSUPP)
			return err;
	}

	return dsa_tag_8021q_bridge_leave(ds, info);
}

/* Matches for all upstream-facing ports (the CPU port and all upstream-facing
 * DSA links) that sit between the targeted port on which the notifier was
 * emitted and its dedicated CPU port.
 */
static bool dsa_port_host_address_match(struct dsa_port *dp,
					int info_sw_index, int info_port)
{
	struct dsa_port *targeted_dp, *cpu_dp;
	struct dsa_switch *targeted_ds;

	targeted_ds = dsa_switch_find(dp->ds->dst->index, info_sw_index);
	targeted_dp = dsa_to_port(targeted_ds, info_port);
	cpu_dp = targeted_dp->cpu_dp;

	if (dsa_switch_is_upstream_of(dp->ds, targeted_ds))
		return dp->index == dsa_towards_port(dp->ds, cpu_dp->ds->index,
						     cpu_dp->index);

	return false;
}

static struct dsa_mac_addr *dsa_mac_addr_find(struct list_head *addr_list,
					      const unsigned char *addr,
					      u16 vid)
{
	struct dsa_mac_addr *a;

	list_for_each_entry(a, addr_list, list)
		if (ether_addr_equal(a->addr, addr) && a->vid == vid)
			return a;

	return NULL;
}

static int dsa_port_do_mdb_add(struct dsa_port *dp,
			       const struct switchdev_obj_port_mdb *mdb)
{
	struct dsa_switch *ds = dp->ds;
	struct dsa_mac_addr *a;
	int port = dp->index;
<<<<<<< HEAD
	int err;
=======
	int err = 0;
>>>>>>> 7df621a3

	/* No need to bother with refcounting for user ports */
	if (!(dsa_port_is_cpu(dp) || dsa_port_is_dsa(dp)))
		return ds->ops->port_mdb_add(ds, port, mdb);

	mutex_lock(&dp->addr_lists_lock);

	a = dsa_mac_addr_find(&dp->mdbs, mdb->addr, mdb->vid);
	if (a) {
		refcount_inc(&a->refcount);
		goto out;
	}

	a = kzalloc(sizeof(*a), GFP_KERNEL);
	if (!a) {
		err = -ENOMEM;
		goto out;
	}

	err = ds->ops->port_mdb_add(ds, port, mdb);
	if (err) {
		kfree(a);
		goto out;
	}

	ether_addr_copy(a->addr, mdb->addr);
	a->vid = mdb->vid;
	refcount_set(&a->refcount, 1);
	list_add_tail(&a->list, &dp->mdbs);

out:
	mutex_unlock(&dp->addr_lists_lock);

	return err;
}

static int dsa_port_do_mdb_del(struct dsa_port *dp,
			       const struct switchdev_obj_port_mdb *mdb)
{
	struct dsa_switch *ds = dp->ds;
	struct dsa_mac_addr *a;
	int port = dp->index;
<<<<<<< HEAD
	int err;
=======
	int err = 0;
>>>>>>> 7df621a3

	/* No need to bother with refcounting for user ports */
	if (!(dsa_port_is_cpu(dp) || dsa_port_is_dsa(dp)))
		return ds->ops->port_mdb_del(ds, port, mdb);

	mutex_lock(&dp->addr_lists_lock);

	a = dsa_mac_addr_find(&dp->mdbs, mdb->addr, mdb->vid);
	if (!a) {
		err = -ENOENT;
		goto out;
	}

	if (!refcount_dec_and_test(&a->refcount))
		goto out;

	err = ds->ops->port_mdb_del(ds, port, mdb);
	if (err) {
		refcount_set(&a->refcount, 1);
		goto out;
	}

	list_del(&a->list);
	kfree(a);

out:
	mutex_unlock(&dp->addr_lists_lock);

	return err;
}

static int dsa_port_do_fdb_add(struct dsa_port *dp, const unsigned char *addr,
			       u16 vid)
{
	struct dsa_switch *ds = dp->ds;
	struct dsa_mac_addr *a;
	int port = dp->index;
<<<<<<< HEAD
	int err;
=======
	int err = 0;
>>>>>>> 7df621a3

	/* No need to bother with refcounting for user ports */
	if (!(dsa_port_is_cpu(dp) || dsa_port_is_dsa(dp)))
		return ds->ops->port_fdb_add(ds, port, addr, vid);

	mutex_lock(&dp->addr_lists_lock);

	a = dsa_mac_addr_find(&dp->fdbs, addr, vid);
	if (a) {
		refcount_inc(&a->refcount);
		goto out;
	}

	a = kzalloc(sizeof(*a), GFP_KERNEL);
	if (!a) {
		err = -ENOMEM;
		goto out;
	}

	err = ds->ops->port_fdb_add(ds, port, addr, vid);
	if (err) {
		kfree(a);
		goto out;
	}

	ether_addr_copy(a->addr, addr);
	a->vid = vid;
	refcount_set(&a->refcount, 1);
	list_add_tail(&a->list, &dp->fdbs);

out:
	mutex_unlock(&dp->addr_lists_lock);

	return err;
}

static int dsa_port_do_fdb_del(struct dsa_port *dp, const unsigned char *addr,
			       u16 vid)
{
	struct dsa_switch *ds = dp->ds;
	struct dsa_mac_addr *a;
	int port = dp->index;
<<<<<<< HEAD
	int err;
=======
	int err = 0;
>>>>>>> 7df621a3

	/* No need to bother with refcounting for user ports */
	if (!(dsa_port_is_cpu(dp) || dsa_port_is_dsa(dp)))
		return ds->ops->port_fdb_del(ds, port, addr, vid);

	mutex_lock(&dp->addr_lists_lock);

	a = dsa_mac_addr_find(&dp->fdbs, addr, vid);
	if (!a) {
		err = -ENOENT;
		goto out;
	}

	if (!refcount_dec_and_test(&a->refcount))
		goto out;

	err = ds->ops->port_fdb_del(ds, port, addr, vid);
	if (err) {
		refcount_set(&a->refcount, 1);
		goto out;
	}

	list_del(&a->list);
	kfree(a);

out:
	mutex_unlock(&dp->addr_lists_lock);

	return err;
}

static int dsa_switch_host_fdb_add(struct dsa_switch *ds,
				   struct dsa_notifier_fdb_info *info)
{
	struct dsa_port *dp;
	int err = 0;

	if (!ds->ops->port_fdb_add)
		return -EOPNOTSUPP;

	dsa_switch_for_each_port(dp, ds) {
		if (dsa_port_host_address_match(dp, info->sw_index,
						info->port)) {
			err = dsa_port_do_fdb_add(dp, info->addr, info->vid);
			if (err)
				break;
		}
	}

	return err;
}

static int dsa_switch_host_fdb_del(struct dsa_switch *ds,
				   struct dsa_notifier_fdb_info *info)
{
	struct dsa_port *dp;
	int err = 0;

	if (!ds->ops->port_fdb_del)
		return -EOPNOTSUPP;

	dsa_switch_for_each_port(dp, ds) {
		if (dsa_port_host_address_match(dp, info->sw_index,
						info->port)) {
			err = dsa_port_do_fdb_del(dp, info->addr, info->vid);
			if (err)
				break;
		}
	}

	return err;
}

static int dsa_switch_fdb_add(struct dsa_switch *ds,
			      struct dsa_notifier_fdb_info *info)
{
	int port = dsa_towards_port(ds, info->sw_index, info->port);
	struct dsa_port *dp = dsa_to_port(ds, port);

	if (!ds->ops->port_fdb_add)
		return -EOPNOTSUPP;

	return dsa_port_do_fdb_add(dp, info->addr, info->vid);
}

static int dsa_switch_fdb_del(struct dsa_switch *ds,
			      struct dsa_notifier_fdb_info *info)
{
	int port = dsa_towards_port(ds, info->sw_index, info->port);
	struct dsa_port *dp = dsa_to_port(ds, port);

	if (!ds->ops->port_fdb_del)
		return -EOPNOTSUPP;

	return dsa_port_do_fdb_del(dp, info->addr, info->vid);
}

static int dsa_switch_hsr_join(struct dsa_switch *ds,
			       struct dsa_notifier_hsr_info *info)
{
	if (ds->index == info->sw_index && ds->ops->port_hsr_join)
		return ds->ops->port_hsr_join(ds, info->port, info->hsr);

	return -EOPNOTSUPP;
}

static int dsa_switch_hsr_leave(struct dsa_switch *ds,
				struct dsa_notifier_hsr_info *info)
{
	if (ds->index == info->sw_index && ds->ops->port_hsr_leave)
		return ds->ops->port_hsr_leave(ds, info->port, info->hsr);

	return -EOPNOTSUPP;
}

static int dsa_switch_lag_change(struct dsa_switch *ds,
				 struct dsa_notifier_lag_info *info)
{
	if (ds->index == info->sw_index && ds->ops->port_lag_change)
		return ds->ops->port_lag_change(ds, info->port);

	if (ds->index != info->sw_index && ds->ops->crosschip_lag_change)
		return ds->ops->crosschip_lag_change(ds, info->sw_index,
						     info->port);

	return 0;
}

static int dsa_switch_lag_join(struct dsa_switch *ds,
			       struct dsa_notifier_lag_info *info)
{
	if (ds->index == info->sw_index && ds->ops->port_lag_join)
		return ds->ops->port_lag_join(ds, info->port, info->lag,
					      info->info);

	if (ds->index != info->sw_index && ds->ops->crosschip_lag_join)
		return ds->ops->crosschip_lag_join(ds, info->sw_index,
						   info->port, info->lag,
						   info->info);

	return -EOPNOTSUPP;
}

static int dsa_switch_lag_leave(struct dsa_switch *ds,
				struct dsa_notifier_lag_info *info)
{
	if (ds->index == info->sw_index && ds->ops->port_lag_leave)
		return ds->ops->port_lag_leave(ds, info->port, info->lag);

	if (ds->index != info->sw_index && ds->ops->crosschip_lag_leave)
		return ds->ops->crosschip_lag_leave(ds, info->sw_index,
						    info->port, info->lag);

	return -EOPNOTSUPP;
}

static int dsa_switch_mdb_add(struct dsa_switch *ds,
			      struct dsa_notifier_mdb_info *info)
{
	int port = dsa_towards_port(ds, info->sw_index, info->port);
	struct dsa_port *dp = dsa_to_port(ds, port);

	if (!ds->ops->port_mdb_add)
		return -EOPNOTSUPP;

	return dsa_port_do_mdb_add(dp, info->mdb);
}

static int dsa_switch_mdb_del(struct dsa_switch *ds,
			      struct dsa_notifier_mdb_info *info)
{
	int port = dsa_towards_port(ds, info->sw_index, info->port);
	struct dsa_port *dp = dsa_to_port(ds, port);

	if (!ds->ops->port_mdb_del)
		return -EOPNOTSUPP;

	return dsa_port_do_mdb_del(dp, info->mdb);
}

static int dsa_switch_host_mdb_add(struct dsa_switch *ds,
				   struct dsa_notifier_mdb_info *info)
{
	struct dsa_port *dp;
	int err = 0;

	if (!ds->ops->port_mdb_add)
		return -EOPNOTSUPP;

	dsa_switch_for_each_port(dp, ds) {
		if (dsa_port_host_address_match(dp, info->sw_index,
						info->port)) {
			err = dsa_port_do_mdb_add(dp, info->mdb);
			if (err)
				break;
		}
	}

	return err;
}

static int dsa_switch_host_mdb_del(struct dsa_switch *ds,
				   struct dsa_notifier_mdb_info *info)
{
	struct dsa_port *dp;
	int err = 0;

	if (!ds->ops->port_mdb_del)
		return -EOPNOTSUPP;

	dsa_switch_for_each_port(dp, ds) {
		if (dsa_port_host_address_match(dp, info->sw_index,
						info->port)) {
			err = dsa_port_do_mdb_del(dp, info->mdb);
			if (err)
				break;
		}
	}

	return err;
}

static bool dsa_port_vlan_match(struct dsa_port *dp,
				struct dsa_notifier_vlan_info *info)
{
	if (dp->ds->index == info->sw_index && dp->index == info->port)
		return true;

	if (dsa_port_is_dsa(dp))
		return true;

	return false;
}

static int dsa_switch_vlan_add(struct dsa_switch *ds,
			       struct dsa_notifier_vlan_info *info)
{
	struct dsa_port *dp;
	int err;

	if (!ds->ops->port_vlan_add)
		return -EOPNOTSUPP;

	dsa_switch_for_each_port(dp, ds) {
		if (dsa_port_vlan_match(dp, info)) {
			err = ds->ops->port_vlan_add(ds, dp->index, info->vlan,
						     info->extack);
			if (err)
				return err;
		}
	}

	return 0;
}

static int dsa_switch_vlan_del(struct dsa_switch *ds,
			       struct dsa_notifier_vlan_info *info)
{
	if (!ds->ops->port_vlan_del)
		return -EOPNOTSUPP;

	if (ds->index == info->sw_index)
		return ds->ops->port_vlan_del(ds, info->port, info->vlan);

	/* Do not deprogram the DSA links as they may be used as conduit
	 * for other VLAN members in the fabric.
	 */
	return 0;
}

static int dsa_switch_change_tag_proto(struct dsa_switch *ds,
				       struct dsa_notifier_tag_proto_info *info)
{
	const struct dsa_device_ops *tag_ops = info->tag_ops;
	struct dsa_port *dp, *cpu_dp;
	int err;

	if (!ds->ops->change_tag_protocol)
		return -EOPNOTSUPP;

	ASSERT_RTNL();

	dsa_switch_for_each_cpu_port(cpu_dp, ds) {
		err = ds->ops->change_tag_protocol(ds, cpu_dp->index,
						   tag_ops->proto);
		if (err)
			return err;

		dsa_port_set_tag_protocol(cpu_dp, tag_ops);
	}

	/* Now that changing the tag protocol can no longer fail, let's update
	 * the remaining bits which are "duplicated for faster access", and the
	 * bits that depend on the tagger, such as the MTU.
	 */
	dsa_switch_for_each_user_port(dp, ds) {
		struct net_device *slave = dp->slave;

		dsa_slave_setup_tagger(slave);

		/* rtnl_mutex is held in dsa_tree_change_tag_proto */
		dsa_slave_change_mtu(slave, slave->mtu);
	}

	return 0;
}

static int dsa_switch_mrp_add(struct dsa_switch *ds,
			      struct dsa_notifier_mrp_info *info)
{
	if (!ds->ops->port_mrp_add)
		return -EOPNOTSUPP;

	if (ds->index == info->sw_index)
		return ds->ops->port_mrp_add(ds, info->port, info->mrp);

	return 0;
}

static int dsa_switch_mrp_del(struct dsa_switch *ds,
			      struct dsa_notifier_mrp_info *info)
{
	if (!ds->ops->port_mrp_del)
		return -EOPNOTSUPP;

	if (ds->index == info->sw_index)
		return ds->ops->port_mrp_del(ds, info->port, info->mrp);

	return 0;
}

static int
dsa_switch_mrp_add_ring_role(struct dsa_switch *ds,
			     struct dsa_notifier_mrp_ring_role_info *info)
{
	if (!ds->ops->port_mrp_add)
		return -EOPNOTSUPP;

	if (ds->index == info->sw_index)
		return ds->ops->port_mrp_add_ring_role(ds, info->port,
						       info->mrp);

	return 0;
}

static int
dsa_switch_mrp_del_ring_role(struct dsa_switch *ds,
			     struct dsa_notifier_mrp_ring_role_info *info)
{
	if (!ds->ops->port_mrp_del)
		return -EOPNOTSUPP;

	if (ds->index == info->sw_index)
		return ds->ops->port_mrp_del_ring_role(ds, info->port,
						       info->mrp);

	return 0;
}

static int dsa_switch_event(struct notifier_block *nb,
			    unsigned long event, void *info)
{
	struct dsa_switch *ds = container_of(nb, struct dsa_switch, nb);
	int err;

	switch (event) {
	case DSA_NOTIFIER_AGEING_TIME:
		err = dsa_switch_ageing_time(ds, info);
		break;
	case DSA_NOTIFIER_BRIDGE_JOIN:
		err = dsa_switch_bridge_join(ds, info);
		break;
	case DSA_NOTIFIER_BRIDGE_LEAVE:
		err = dsa_switch_bridge_leave(ds, info);
		break;
	case DSA_NOTIFIER_FDB_ADD:
		err = dsa_switch_fdb_add(ds, info);
		break;
	case DSA_NOTIFIER_FDB_DEL:
		err = dsa_switch_fdb_del(ds, info);
		break;
	case DSA_NOTIFIER_HOST_FDB_ADD:
		err = dsa_switch_host_fdb_add(ds, info);
		break;
	case DSA_NOTIFIER_HOST_FDB_DEL:
		err = dsa_switch_host_fdb_del(ds, info);
		break;
	case DSA_NOTIFIER_HSR_JOIN:
		err = dsa_switch_hsr_join(ds, info);
		break;
	case DSA_NOTIFIER_HSR_LEAVE:
		err = dsa_switch_hsr_leave(ds, info);
		break;
	case DSA_NOTIFIER_LAG_CHANGE:
		err = dsa_switch_lag_change(ds, info);
		break;
	case DSA_NOTIFIER_LAG_JOIN:
		err = dsa_switch_lag_join(ds, info);
		break;
	case DSA_NOTIFIER_LAG_LEAVE:
		err = dsa_switch_lag_leave(ds, info);
		break;
	case DSA_NOTIFIER_MDB_ADD:
		err = dsa_switch_mdb_add(ds, info);
		break;
	case DSA_NOTIFIER_MDB_DEL:
		err = dsa_switch_mdb_del(ds, info);
		break;
	case DSA_NOTIFIER_HOST_MDB_ADD:
		err = dsa_switch_host_mdb_add(ds, info);
		break;
	case DSA_NOTIFIER_HOST_MDB_DEL:
		err = dsa_switch_host_mdb_del(ds, info);
		break;
	case DSA_NOTIFIER_VLAN_ADD:
		err = dsa_switch_vlan_add(ds, info);
		break;
	case DSA_NOTIFIER_VLAN_DEL:
		err = dsa_switch_vlan_del(ds, info);
		break;
	case DSA_NOTIFIER_MTU:
		err = dsa_switch_mtu(ds, info);
		break;
	case DSA_NOTIFIER_TAG_PROTO:
		err = dsa_switch_change_tag_proto(ds, info);
		break;
	case DSA_NOTIFIER_MRP_ADD:
		err = dsa_switch_mrp_add(ds, info);
		break;
	case DSA_NOTIFIER_MRP_DEL:
		err = dsa_switch_mrp_del(ds, info);
		break;
	case DSA_NOTIFIER_MRP_ADD_RING_ROLE:
		err = dsa_switch_mrp_add_ring_role(ds, info);
		break;
	case DSA_NOTIFIER_MRP_DEL_RING_ROLE:
		err = dsa_switch_mrp_del_ring_role(ds, info);
		break;
	case DSA_NOTIFIER_TAG_8021Q_VLAN_ADD:
		err = dsa_switch_tag_8021q_vlan_add(ds, info);
		break;
	case DSA_NOTIFIER_TAG_8021Q_VLAN_DEL:
		err = dsa_switch_tag_8021q_vlan_del(ds, info);
		break;
	default:
		err = -EOPNOTSUPP;
		break;
	}

	if (err)
		dev_dbg(ds->dev, "breaking chain for DSA event %lu (%d)\n",
			event, err);

	return notifier_from_errno(err);
}

int dsa_switch_register_notifier(struct dsa_switch *ds)
{
	ds->nb.notifier_call = dsa_switch_event;

	return raw_notifier_chain_register(&ds->dst->nh, &ds->nb);
}

void dsa_switch_unregister_notifier(struct dsa_switch *ds)
{
	int err;

	err = raw_notifier_chain_unregister(&ds->dst->nh, &ds->nb);
	if (err)
		dev_err(ds->dev, "failed to unregister notifier (%d)\n", err);
}<|MERGE_RESOLUTION|>--- conflicted
+++ resolved
@@ -215,11 +215,7 @@
 	struct dsa_switch *ds = dp->ds;
 	struct dsa_mac_addr *a;
 	int port = dp->index;
-<<<<<<< HEAD
-	int err;
-=======
 	int err = 0;
->>>>>>> 7df621a3
 
 	/* No need to bother with refcounting for user ports */
 	if (!(dsa_port_is_cpu(dp) || dsa_port_is_dsa(dp)))
@@ -262,11 +258,7 @@
 	struct dsa_switch *ds = dp->ds;
 	struct dsa_mac_addr *a;
 	int port = dp->index;
-<<<<<<< HEAD
-	int err;
-=======
 	int err = 0;
->>>>>>> 7df621a3
 
 	/* No need to bother with refcounting for user ports */
 	if (!(dsa_port_is_cpu(dp) || dsa_port_is_dsa(dp)))
@@ -304,11 +296,7 @@
 	struct dsa_switch *ds = dp->ds;
 	struct dsa_mac_addr *a;
 	int port = dp->index;
-<<<<<<< HEAD
-	int err;
-=======
 	int err = 0;
->>>>>>> 7df621a3
 
 	/* No need to bother with refcounting for user ports */
 	if (!(dsa_port_is_cpu(dp) || dsa_port_is_dsa(dp)))
@@ -351,11 +339,7 @@
 	struct dsa_switch *ds = dp->ds;
 	struct dsa_mac_addr *a;
 	int port = dp->index;
-<<<<<<< HEAD
-	int err;
-=======
 	int err = 0;
->>>>>>> 7df621a3
 
 	/* No need to bother with refcounting for user ports */
 	if (!(dsa_port_is_cpu(dp) || dsa_port_is_dsa(dp)))
