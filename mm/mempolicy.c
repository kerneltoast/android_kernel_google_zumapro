--- conflicted
+++ resolved
@@ -2207,8 +2207,6 @@
 }
 EXPORT_SYMBOL(folio_alloc);
 
-<<<<<<< HEAD
-=======
 static unsigned long alloc_pages_bulk_array_interleave(gfp_t gfp,
 		struct mempolicy *pol, unsigned long nr_pages,
 		struct page **page_array)
@@ -2291,7 +2289,6 @@
 				  page_array);
 }
 
->>>>>>> 512b7931
 int vma_dup_policy(struct vm_area_struct *src, struct vm_area_struct *dst)
 {
 	struct mempolicy *pol = mpol_dup(vma_policy(src));
